--- conflicted
+++ resolved
@@ -37,9 +37,7 @@
   cupertino_icons: ^1.0.2
   geolocator: ^11.1.0
   flutter_tts: ^4.0.2
-<<<<<<< HEAD
   xml: ^6.3.0
-=======
   camera: ^0.11.2
   google_mlkit_face_detection: ^0.13.1
   google_mlkit_object_detection: ^0.15.0
@@ -50,7 +48,6 @@
   uuid: ^4.5.1
   audioplayers: ^5.1.0
   http: ^1.1.0
->>>>>>> df34329d
 
 dev_dependencies:
   flutter_test:
