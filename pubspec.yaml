--- conflicted
+++ resolved
@@ -37,13 +37,10 @@
   cupertino_icons: ^1.0.2
   geolocator: ^11.1.0
   flutter_tts: ^4.0.2
-<<<<<<< HEAD
   dialog_flowtter: ^0.3.3
   uuid: ^4.5.1
-=======
   audioplayers: ^5.1.0
   http: ^1.1.0
->>>>>>> 03e3366e
 
 dev_dependencies:
   flutter_test:
