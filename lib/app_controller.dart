import 'package:flutter/foundation.dart';

import 'dart:async';

import 'gps_thread.dart';
import 'location_manager.dart';
import 'rectangle_calculator.dart';
import 'voice_prompt_queue.dart';
import 'package:geolocator/geolocator.dart';
import 'poi_reader.dart';
import 'gps_producer.dart';
import 'speed_cam_warner.dart';
import 'voice_prompt_thread.dart';
import 'overspeed_thread.dart' as overspeed;
import 'overspeed_checker.dart';
import 'config.dart';
<<<<<<< HEAD
=======
import 'thread_base.dart';
import 'dialogflow_client.dart';
import 'dart:io';
import 'osm_wrapper.dart';
import 'osm_thread.dart';
>>>>>>> 39276986
import 'deviation_checker.dart' as deviation;

/// Central place that wires up background modules and manages their
/// lifecycles.  The original Python project spawned numerous threads; in
/// Dart we keep long lived objects and expose explicit [start] and [stop]
/// hooks so the Flutter UI can control them.
class AppController {
  AppController()
      : voicePromptQueue = VoicePromptQueue(),
        locationManager = LocationManager() {
    gps = GpsThread(voicePromptQueue: voicePromptQueue);
    overspeedChecker = OverspeedChecker();
    overspeedThread = overspeed.OverspeedThread(
      cond: overspeed.ThreadCondition(),
      isResumed: () => true,
      speedLayout: _OverspeedLayout(overspeedChecker),
    );
    unawaited(overspeedThread.run());

    calculator = RectangleCalculatorThread(
      voicePromptQueue: voicePromptQueue,
      speedCamQueue: speedCamQueue,
      overspeedChecker: overspeedChecker,
      overspeedThread: overspeedThread,
    );
    // Pipe GPS samples into the calculator and GPS producer.
    gps.stream.listen((vector) {
      calculator.addVectorSample(vector);
      gpsProducer.update(vector);
      _bearingBuffer.add(vector.bearing);
      if (_bearingBuffer.length == 5) {
        final data = List<double>.from(_bearingBuffer);
        averageAngleQueue.produce(data);
        deviationChecker.addAverageAngleData(data);
        _bearingBuffer.clear();
      }
    });

    osmWrapper = Maps();
    osmWrapper.setCalculatorThread(calculator);
    osmThread = OsmThread(
      osmWrapper: osmWrapper,
      mapQueue: mapQueue,
    );
    unawaited(osmThread.run());

    poiReader = POIReader(
      speedCamQueue,
      gpsProducer,
      calculator,
      mapQueue,
      null,
    );
    camWarner = SpeedCamWarner(
      resume: _AlwaysResume(),
      voicePromptQueue: voicePromptQueue,
      speedcamQueue: speedCamQueue,
      osmWrapper: osmWrapper,
      calculator: calculator,
    );
    unawaited(camWarner.run());

    final dialogflow = () {
      try {
        final projectId = Platform.environment['DIALOGFLOW_PROJECT_ID'];
        final credentialsPath =
            Platform.environment['DIALOGFLOW_CREDENTIALS'] ??
                'service_account/dialogflow_credentials.json';
        if (projectId == null) {
          throw DialogflowException('DIALOGFLOW_PROJECT_ID not set');
        }
        return DialogflowClient.fromServiceAccountFile(
          projectId: projectId,
          jsonPath: credentialsPath,
        );
      } catch (e) {
        // ignore: avoid_print
        print('Dialogflow initialisation failed: $e');
        return FallbackDialogflowClient();
      }
    }();

    voiceThread = VoicePromptThread(
      voicePromptQueue: voicePromptQueue,
      dialogflowClient: dialogflow,
      aiVoicePrompts:
          AppConfig.get<bool>('accusticWarner.ai_voice_prompts') ?? false,
    );
    unawaited(voiceThread.run());

<<<<<<< HEAD
    // Start the deviation checker by default so it can be paused during AR
    // sessions and restarted afterwards.
    startDeviationCheckerThread();
=======
    deviationChecker = deviation.DeviationCheckerThread(
      cond: _deviationCond,
      condAr: _deviationCondAr,
      avBearingValue: averageBearingValue,
    );
>>>>>>> 39276986
  }

  /// Handles GPS sampling.
  late final GpsThread gps;

  /// Provides real position updates using the device's sensors.
  final LocationManager locationManager;

  /// Shared queue for delivering voice prompt entries.
  final VoicePromptQueue voicePromptQueue;

  /// Performs rectangle calculations and camera lookups.
  late final RectangleCalculatorThread calculator;

  /// Handles camera approach warnings and UI updates.
  late final SpeedCamWarner camWarner;

  /// Plays alert sounds for spoken and acoustic warnings.
  late final VoicePromptThread voiceThread;

  /// Calculates overspeed warnings based on current and maximum speeds.
  late final overspeed.OverspeedThread overspeedThread;

  /// Publishes the current overspeed difference to the UI.
  late final OverspeedChecker overspeedChecker;

  /// Calculates deviation of the current course based on recent bearings.
  late final deviation.DeviationCheckerThread deviationChecker;

  /// Shared queue holding the last bearings for the deviation checker.
  final AverageAngleQueue<List<double>> averageAngleQueue =
      AverageAngleQueue<List<double>>();

  final deviation.ThreadCondition _deviationCond = deviation.ThreadCondition();
  final deviation.ThreadCondition _deviationCondAr = deviation.ThreadCondition();

  final ValueNotifier<String> averageBearingValue =
      ValueNotifier<String>('---.-°');

  final List<double> _bearingBuffer = <double>[];

  /// Supplies direction and coordinates for POI queries.
  final GpsProducer gpsProducer = GpsProducer();

  /// Queue delivering speed camera updates to interested consumers.
  final SpeedCamQueue<Map<String, dynamic>> speedCamQueue =
      SpeedCamQueue<Map<String, dynamic>>();

  /// Queue distributing map updates.
  final MapQueue<dynamic> mapQueue = MapQueue<dynamic>();

  /// Wrapper around OpenStreetMap related interactions.
  late final Maps osmWrapper;

  /// Thread consuming map update events.
  late final OsmThread osmThread;

  /// Loads POIs from the database and cloud.
  late final POIReader poiReader;

  /// Publishes the latest AR detection status so UI widgets can react.
  final ValueNotifier<String> arStatusNotifier = ValueNotifier<String>('Idle');

  /// Monitors bearing deviations while AR mode is inactive.
  deviation.DeviationCheckerThread? _deviationChecker;
  deviation.ThreadCondition? _deviationCond;
  deviation.ThreadCondition? _deviationCondAr;
  final ValueNotifier<String> _avBearingValue =
      ValueNotifier<String>('---.-');
  bool _deviationRunning = false;

  bool _running = false;

  /// Start background services if not already running.
  ///
  /// When [gpxFile] is provided the GPS module will replay coordinates from
  /// that GPX track instead of querying the device's sensors. Tests may supply
  /// a custom [positionStream] to avoid interacting with the real platform
  /// services.
  Future<void> start({
    String? gpxFile,
    Stream<Position>? positionStream,
  }) async {
    if (_running) return;
    await locationManager.start(
      gpxFile: gpxFile,
      positionStream: positionStream,
    );
    gps.start(source: locationManager.stream);
    calculator.run();
    deviationChecker.start();
    _running = true;
  }

  /// Stop all background services and clean up resources.
  Future<void> stop() async {
    if (!_running) return;
    await gps.stop();
    await locationManager.stop();
    calculator.stop();
    poiReader.stopTimer();
    camWarner.cond.setTerminateState(true);
    voiceThread.stop();
    await overspeedThread.stop();
<<<<<<< HEAD
    stopDeviationCheckerThread();
=======
    await osmThread.stop();
    deviationChecker.terminate();
    averageAngleQueue.clearAverageAngleData();
    _bearingBuffer.clear();
>>>>>>> 39276986
    _running = false;
  }

  /// Fully dispose all resources.  Subsequent calls to [start] will require a
  /// new [AppController] instance.
  Future<void> dispose() async {
    await stop();
    await gps.dispose();
    await locationManager.dispose();
    await calculator.dispose();
    poiReader.stopTimer();
    camWarner.cond.setTerminateState(true);
    voiceThread.stop();
<<<<<<< HEAD
    stopDeviationCheckerThread();
  }

  /// Start the [DeviationCheckerThread] if it isn't already running.
  void startDeviationCheckerThread() {
    if (_deviationRunning) return;
    _deviationCond = deviation.ThreadCondition();
    _deviationCondAr = deviation.ThreadCondition();
    _deviationChecker = deviation.DeviationCheckerThread(
      cond: _deviationCond!,
      condAr: _deviationCondAr!,
      avBearingValue: _avBearingValue,
    );
    _deviationChecker!.start();
    _deviationRunning = true;
  }

  /// Stop the [DeviationCheckerThread] if currently active.
  void stopDeviationCheckerThread() {
    if (!_deviationRunning) return;
    _deviationCondAr?.terminate = true;
    _deviationChecker?.addAverageAngleData('TERMINATE');
    _deviationChecker = null;
    _deviationRunning = false;
=======
    deviationChecker.terminate();
    averageAngleQueue.clearAverageAngleData();
    _bearingBuffer.clear();
>>>>>>> 39276986
  }
}

class _OverspeedLayout implements overspeed.SpeedLayout {
  _OverspeedLayout(this.checker);
  final OverspeedChecker checker;

  @override
  void resetOverspeed() {
    checker.difference.value = null;
  }

  @override
  void updateOverspeed(int value) {
    checker.difference.value = value;
  }
}

class _AlwaysResume {
  bool isResumed() => true;
}
<|MERGE_RESOLUTION|>--- conflicted
+++ resolved
@@ -14,14 +14,11 @@
 import 'overspeed_thread.dart' as overspeed;
 import 'overspeed_checker.dart';
 import 'config.dart';
-<<<<<<< HEAD
-=======
 import 'thread_base.dart';
 import 'dialogflow_client.dart';
 import 'dart:io';
 import 'osm_wrapper.dart';
 import 'osm_thread.dart';
->>>>>>> 39276986
 import 'deviation_checker.dart' as deviation;
 
 /// Central place that wires up background modules and manages their
@@ -112,17 +109,9 @@
     );
     unawaited(voiceThread.run());
 
-<<<<<<< HEAD
     // Start the deviation checker by default so it can be paused during AR
     // sessions and restarted afterwards.
     startDeviationCheckerThread();
-=======
-    deviationChecker = deviation.DeviationCheckerThread(
-      cond: _deviationCond,
-      condAr: _deviationCondAr,
-      avBearingValue: averageBearingValue,
-    );
->>>>>>> 39276986
   }
 
   /// Handles GPS sampling.
@@ -227,14 +216,11 @@
     camWarner.cond.setTerminateState(true);
     voiceThread.stop();
     await overspeedThread.stop();
-<<<<<<< HEAD
     stopDeviationCheckerThread();
-=======
     await osmThread.stop();
     deviationChecker.terminate();
     averageAngleQueue.clearAverageAngleData();
     _bearingBuffer.clear();
->>>>>>> 39276986
     _running = false;
   }
 
@@ -248,7 +234,6 @@
     poiReader.stopTimer();
     camWarner.cond.setTerminateState(true);
     voiceThread.stop();
-<<<<<<< HEAD
     stopDeviationCheckerThread();
   }
 
@@ -273,11 +258,9 @@
     _deviationChecker?.addAverageAngleData('TERMINATE');
     _deviationChecker = null;
     _deviationRunning = false;
-=======
     deviationChecker.terminate();
     averageAngleQueue.clearAverageAngleData();
     _bearingBuffer.clear();
->>>>>>> 39276986
   }
 }
 
