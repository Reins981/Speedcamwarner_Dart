--- conflicted
+++ resolved
@@ -847,18 +847,6 @@
   void _start() {
     if (_loopStarted) return;
     _loopStarted = true;
-<<<<<<< HEAD
-    _vectorStreamController.stream.asyncMap((vector) async {
-      if (!_running) return null;
-      try {
-        await _processVector(vector);
-      } catch (e, stack) {
-        // Catch and log unexpected exceptions; avoid killing the stream.
-        logger.printLogLine('RectangleCalculatorThread error: $e\n$stack');
-      }
-      return null;
-    }).listen((_) {});
-=======
     _vectorStreamController.stream.listen((vector) {
       if (!_running) return;
       // Process each vector on a separate task to avoid delaying the stream.
@@ -867,12 +855,10 @@
           await _processVector(vector);
         } catch (e, stack) {
           // Catch and log unexpected exceptions; avoid killing the stream.
-          logger
-              .printLogLine('RectangleCalculatorThread error: $e\n$stack');
+          logger.printLogLine('RectangleCalculatorThread error: $e\n$stack');
         }
       }));
     });
->>>>>>> 4cb7c77e
   }
 
   /// Process a single vector sample.  This routine extracts the relevant
