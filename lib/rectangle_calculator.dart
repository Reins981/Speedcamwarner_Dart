--- conflicted
+++ resolved
@@ -273,10 +273,6 @@
   /// multiple times which throws a ``Bad state: Stream has already been
   /// listened to`` exception.
   bool _loopStarted = false;
-<<<<<<< HEAD
-
-=======
->>>>>>> 95ae007c
   /// The current zoom level used when converting between tiles and
   /// latitude/longitude.  You may expose this as a public field if your map
   /// layer needs to remain in sync with the calculator.
