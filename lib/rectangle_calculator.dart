// Copyright (c) 2025
//
// This file is a Dart port of the essential logic contained inside
// `CalculatorThreads.py` from the original Kivy/Android application.  It has
// been re‑implemented to operate in a standalone, Flutter/Dart environment.
//
// The goal of this file is to expose a reusable class that performs
// rectangular lookahead calculations for a moving vehicle.  It consumes
// ``VectorData`` objects representing GPS samples and produces bounding
// rectangles and predictive speed camera events.  The logic encapsulates
// coordinate conversions (between latitude/longitude and map tiles), simple
// geometric calculations, a lightweight concurrency model, and stubs for
// external interactions such as uploading new cameras to Google Drive or
// calling a predictive model.  By modelling the essential behaviour this
// implementation allows downstream code to remain agnostic of the original
// Python threading model.

import 'dart:async';
import 'dart:convert';
import 'dart:io';
import 'dart:math' as math;

import 'package:flutter/foundation.dart';
import 'package:latlong2/latlong.dart';
import 'filtered_road_classes.dart';
import 'most_probable_way.dart';
import 'rect.dart' show Rect;
import 'rect.dart' as rect_utils hide Rect;
import 'overspeed_checker.dart';
import 'thread_pool.dart';
import 'road_resolver.dart';
import 'point.dart';
import 'linked_list_generator.dart';
import 'tree_generator.dart';
import 'package:http/http.dart' as http;

/// Data class representing a single GPS/vector sample.  It contains the
/// current longitude/latitude, current speed (in km/h), a bearing angle
/// (clockwise from north) in degrees, a human readable direction, a GPS
/// status flag and a positional accuracy estimate.  These fields mirror the
/// tuple produced by ``get_vector_sections`` in the original Python code.
class VectorData {
  final double longitude;
  final double latitude;
  final double speed;
  final double bearing;
  final String direction;
  final int gpsStatus;
  final double accuracy;

  VectorData({
    required this.longitude,
    required this.latitude,
    required this.speed,
    required this.bearing,
    required this.direction,
    required this.gpsStatus,
    required this.accuracy,
  });
}

/// Data class representing a geographic rectangle.  Coordinates are stored
/// using latitude and longitude degrees.  ``minLat``/``maxLat`` refer to the
/// southern/northern boundaries and ``minLon``/``maxLon`` refer to the
/// western/eastern boundaries.
class GeoRect {
  final double minLat;
  final double minLon;
  final double maxLat;
  final double maxLon;

  const GeoRect({
    required this.minLat,
    required this.minLon,
    required this.maxLat,
    required this.maxLon,
  });

  @override
  String toString() {
    return 'GeoRect(minLat: $minLat, minLon: $minLon, maxLat: $maxLat, maxLon: $maxLon)';
  }
}

/// Data class representing a speed camera event.  The fields describe the
/// camera’s position, whether it is one of the predefined categories and a
/// human readable name (e.g. a road name).  This mirrors the dictionaries
/// produced by ``process_speed_cam_lookup_ahead_results`` and
/// ``process_predictive_cameras`` in the Python implementation.
class SpeedCameraEvent {
  final double latitude;
  final double longitude;
  final bool fixed;
  final bool traffic;
  final bool mobile;
  final bool predictive;
  final String name;

  SpeedCameraEvent({
    required this.latitude,
    required this.longitude,
    this.fixed = false,
    this.traffic = false,
    this.mobile = false,
    this.predictive = false,
    this.name = '',
  });

  @override
  String toString() {
    final List<String> flags = [];
    if (fixed) flags.add('fixed');
    if (traffic) flags.add('traffic');
    if (mobile) flags.add('mobile');
    if (predictive) flags.add('predictive');
    final flagStr = flags.isEmpty ? 'none' : flags.join(',');
    return 'Camera(lat: $latitude, lon: $longitude, flags: $flagStr, name: $name)';
  }
}

/// Result object returned by [triggerOsmLookup].  Mirrors the tuple used in the
/// Python implementation where ``success`` indicates if the request succeeded,
/// ``status`` contains an optional error state, ``elements`` carries the raw
/// OSM elements array and ``error`` holds a human readable message.  ``rect``
/// echoes the queried bounding box so callers can correlate responses.
class OsmLookupResult {
  final bool success;
  final String status;
  final List<dynamic>? elements;
  final String? error;
  final GeoRect rect;

  const OsmLookupResult(
      this.success, this.status, this.elements, this.error, this.rect);
}

/// Stub representing a trained predictive model.  In the original Python
/// application a ``joblib`` model is loaded from disk and passed into
/// ``predict_speed_camera``.  In a Dart/Flutter environment you would likely
/// use a TensorFlow Lite model or call a remote inference service.  For the
/// purposes of this port the model is treated as an opaque object and the
/// prediction logic is encapsulated in a standalone function.
class PredictiveModel {
  PredictiveModel();
}

/// Predict whether a speed camera lies ahead of the vehicle.  This function
/// mimics ``predict_speed_camera`` from the Python code.  A real
/// implementation could load a TensorFlow Lite model (e.g. via the
/// ``tflite_flutter`` package) and feed in the numeric features.  Here we
/// provide a deterministic but illustrative stub: if the vehicle’s latitude
/// component truncated to three decimals is an even number we return a
/// synthetic camera offset by a small distance; otherwise ``null``.  The
/// returned position should be understood as approximate and used for
/// demonstration only.
Future<SpeedCameraEvent?> predictSpeedCamera({
  required PredictiveModel model,
  required double latitude,
  required double longitude,
  required String timeOfDay,
  required String dayOfWeek,
}) async {
  // This stub simply checks whether the sum of the integer parts of the
  // latitude and longitude is even and, if so, returns a camera roughly
  // 200 metres ahead in the direction of travel.  In a production system
  // replace this with your own model inference logic.
  final latInt = latitude.floor();
  final lonInt = longitude.floor();
  final even = ((latInt + lonInt) % 2) == 0;
  if (!even) return null;
  // Convert 200 m into degrees (approximation).  One degree of latitude is
  // roughly 111 km; adjust longitude by cos(lat).
  const cameraDistanceKm = 0.2; // 200 metres
  final deltaLat = cameraDistanceKm / 111.0;
  final deltaLon =
      cameraDistanceKm / (111.0 * math.cos(latitude * math.pi / 180.0));
  return SpeedCameraEvent(
    latitude: latitude + deltaLat,
    longitude: longitude + deltaLon,
    predictive: true,
    name: 'Predictive Camera',
  );
}

/// Record a newly detected camera to persistent storage (a JSON file) and
/// optionally upload that file to Google Drive.  In the original application
/// these responsibilities are delegated to the ``ServiceAccount`` module.  The
/// implementation here appends the camera to ``cameras.json`` and leaves the
/// actual Drive upload as a no-op placeholder.
Future<bool> uploadCameraToDrive({
  required String name,
  required double latitude,
  required double longitude,
  String camerasJsonPath = 'python/service_account/cameras.json',
}) async {
  try {
    final file = File(camerasJsonPath);
    Map<String, dynamic> content;
    if (await file.exists()) {
      content =
          jsonDecode(await file.readAsString()) as Map<String, dynamic>;
    } else {
      content = {'cameras': []};
    }
    final cameras = content['cameras'] as List<dynamic>;
    final duplicate = cameras.any((cam) {
      final coords = cam['coordinates'][0];
      return coords['latitude'] == latitude &&
          coords['longitude'] == longitude;
    });
    if (duplicate) {
      return false;
    }

    cameras.add({
      'name': name,
      'coordinates': [
        {'latitude': latitude, 'longitude': longitude}
      ]
    });

    final encoder = const JsonEncoder.withIndent('  ');
    await file.writeAsString(encoder.convert(content));

    // Placeholder for Google Drive upload.  Replace with googleapis integration
    // if required.  We simply log success here.
    return true;
  } catch (_) {
    return false;
  }
}

/// The core class that mirrors the behaviour of ``RectangleCalculatorThread`` in
/// the Python project.  It listens for incoming GPS samples on a stream,
/// computes bounding rectangles and (optionally) predictive speed cameras and
/// emits events to registered listeners.  Termination is controlled via the
/// [dispose] method.
class RectangleCalculatorThread {
  /// Controller through which callers push new vector samples.  Each sample
  /// triggers a call to [processVector] from within the run loop.
  final StreamController<VectorData> _vectorStreamController =
      StreamController<VectorData>();

  /// Controller used to broadcast new rectangle boundaries.  Downstream
  /// subscribers should listen to this stream to redraw maps or update UI.
  final StreamController<GeoRect> _rectangleStreamController =
      StreamController<GeoRect>.broadcast();

  /// The most recently computed rectangle in tile coordinate space.  Stored
  /// as a [Rect] object for geometric helper methods such as
  /// [Rect.pointInRect].
  Rect? lastRect;

  /// Controller used to broadcast detected speed camera events.  Multiple
  /// listeners may subscribe and react (e.g. warn the user or annotate a map).
  final StreamController<SpeedCameraEvent> _cameraStreamController =
      StreamController<SpeedCameraEvent>.broadcast();

  /// The predictive model used by [predictSpeedCamera].
  final PredictiveModel _predictiveModel;

  /// Helper that tracks the most probable road based on recent updates.
  final MostProbableWay mostProbableWay;

  /// Whether the run loop should continue executing.  Set to ``false`` to
  /// stop processing samples.
  bool _running = true;
  bool get isRunning => _running;

  /// Guard to ensure the processing loop is only attached once.  The
  /// constructor calls [_start] and some external code may invoke [run]
  /// for API parity.  Without this flag the stream would be listened to
  /// multiple times which throws a ``Bad state: Stream has already been
  /// listened to`` exception.
<<<<<<< HEAD
  bool _loopStarted = false;
=======
  bool _started = false;

  /// Guard to ensure the processing loop is only attached once.  The
  /// constructor calls [_start] and some external code may invoke [run]
  /// for API parity.  Without this flag the stream would be listened to
  /// multiple times which throws a ``Bad state: Stream has already been
  /// listened to`` exception.
  bool _started = false;
>>>>>>> 0105b3c5

  /// The current zoom level used when converting between tiles and
  /// latitude/longitude.  You may expose this as a public field if your map
  /// layer needs to remain in sync with the calculator.
  int zoom = 17;

  /// Helper used to compute overspeed differences when new max-speed values
  /// are processed.
  final OverspeedChecker overspeedChecker = OverspeedChecker();

  /// Last road name resolved by [processRoadName].
  String? lastRoadName;

  /// Whether combined tags were found for the last processed road name.
  bool foundCombinedTags = false;

  /// Last max speed value considered by [processMaxSpeed].
  dynamic lastMaxSpeed;

  /// Current tile and geographic position. These values are updated whenever a
  /// new vector sample is processed.
  double xtile = 0.0;
  double ytile = 0.0;
  double longitude = 0.0;
  double latitude = 0.0;

  /// Last observed movement direction.
  String direction = '';

  /// References to the current and previous rectangles as used by the Python
  /// implementation for extrapolation checks.
  Rect matchingRect = Rect(pointList: [0, 0, 0, 0]);
  Rect? previousRect;

  /// Mapping of rectangle identifiers to their generators. Each entry mirrors
  /// ``RECT_ATTRIBUTES`` in the original code and stores
  /// ``[rect, linkedListGenerator, treeGenerator]``.
  final Map<String, List<dynamic>> rectAttributes = {};

  /// ---------------------------------------------------------------------
  /// Caching and state management helpers

  final List<SpeedCameraEvent> _cameraCache = [];
  final Map<String, dynamic> _tileCache = {};
  final Map<String, dynamic> _speedCache = {};
  final Map<String, dynamic> _directionCache = {};
  final Map<String, dynamic> _bearingCache = {};
  final Map<String, String> _combinedTags = {};

  final ThreadPool _threadPool = ThreadPool();

  // UI related state mirrors the callbacks of the original project.  In this
  // port the values are exposed via [ValueNotifier] so widgets can listen for
  // changes and update accordingly.
  final ValueNotifier<int?> maxspeedNotifier = ValueNotifier<int?>(null);
  final ValueNotifier<String> roadNameNotifier = ValueNotifier<String>('');
  final ValueNotifier<double?> camRadiusNotifier =
      ValueNotifier<double?>(null);
  final ValueNotifier<String?> infoPageNotifier =
      ValueNotifier<String?>(null);
  final ValueNotifier<bool> maxspeedOnlineNotifier =
      ValueNotifier<bool>(false);
  final ValueNotifier<String?> maxspeedStatusNotifier =
      ValueNotifier<String?>(null);
  final ValueNotifier<double> currentSpeedNotifier =
      ValueNotifier<double>(0.0);
  final ValueNotifier<String?> speedCamNotifier =
      ValueNotifier<String?>(null);
  final ValueNotifier<double?> speedCamDistanceNotifier =
      ValueNotifier<double?>(null);
  final ValueNotifier<String?> cameraRoadNotifier =
      ValueNotifier<String?>(null);
  final ValueNotifier<LatLng> positionNotifier =
      ValueNotifier<LatLng>(const LatLng(0, 0));

  /// If ``true`` points of interest (POIs) are ignored when resolving road
  /// names and max speed values.
  bool dismissPois = true;

  /// Configuration flags mirroring the Python implementation.
  bool disableRoadLookup = false;
  bool alternativeRoadLookup = false;

  /// Number of distance cameras encountered in the current data set.
  int numberDistanceCams = 0;

  /// Distance in kilometres used for look‑ahead camera searches.
  double speedCamLookAheadDistance = 1.0;

  /// Current rectangle angle used for look‑ahead projections.
  double currentRectAngle = 0.0;

  /// Distance in kilometres used for construction area look‑ahead.
  double constructionAreaLookaheadDistance = 1.0;

  /// Minimum interval between network lookups to avoid excessive requests.
  double dosAttackPreventionIntervalDownloads = 30.0;

  /// Disable construction lookups during application start up for this many
  /// seconds.
  double constructionAreaStartupTriggerMax = 60.0;

  /// Track the last execution time of look‑ahead routines.
  final Map<String, double> _lastLookaheadExecution = {};

  /// Whether look‑ahead mode for cameras is active.
  bool camerasLookAheadMode = false;

  /// Flag indicating that a camera related operation is currently running.
  bool camInProgress = false;

  /// Cached CCP coordinates and tiles used by [processLookaheadItems] when
  /// ``previousCcp`` is true.
  double longitudeCached = 0.0;
  double latitudeCached = 0.0;
  double? xtileCached;
  double? ytileCached;

  /// Rectangles representing the last look‑ahead search areas.
  Rect? rectSpeedCamLookahead;
  Rect? rectConstructionAreasLookahead;

  /// Default speed limits per road class (km/h).
  static const Map<String, int> roadClassesToSpeed = {
    'trunk': 100,
    'primary': 100,
    'unclassified': 70,
    'secondary': 50,
    'tertiary': 50,
    'service': 50,
    'track': 30,
    'residential': 30,
    'bus_guideway': 30,
    'escape': 30,
    'bridleway': 30,
    'living_street': 20,
    'path': 20,
    'cycleway': 20,
    'pedestrian': 10,
    'footway': 10,
    'road': 10,
    'urban': 50,
  };

  /// Functional road class values mirroring the Python implementation.
  static const Map<String, int> functionalRoadClasses = {
    'motorway': 0,
    '_link': 0,
    'trunk': 1,
    'primary': 2,
    'unclassified': 3,
    'secondary': 4,
    'tertiary': 5,
    'service': 6,
    'residential': 7,
    'living_street': 8,
    'track': 9,
    'bridleway': 10,
    'cycleway': 11,
    'pedestrian': 12,
    'footway': 13,
    'path': 14,
    'bus_guideway': 15,
    'escape': 16,
    'road': 17,
  };

  /// Reverse lookup for functional road classes.
  static const Map<int, String> functionalRoadClassesReverse = {
    0: 'motorway',
    1: 'trunk',
    2: 'primary',
    3: 'unclassified',
    4: 'secondary',
    5: 'tertiary',
    6: 'service',
    7: 'residential',
    8: 'living_street',
    9: 'track',
    10: 'bridleway',
    11: 'cycleway',
    12: 'pedestrian',
    13: 'footway',
    14: 'path',
    15: 'bus_guideway',
    16: 'escape',
    17: 'road',
  };

  RectangleCalculatorThread({PredictiveModel? model})
      : _predictiveModel = model ?? PredictiveModel(),
        mostProbableWay = MostProbableWay() {
    _start();
  }

  /// Update run‑time configuration values.  The map [configs] is merged into an
  /// internal map so repeated calls may override previous values.  Only a small
  /// subset of options is recognised but the method mirrors the Python
  /// interface for compatibility.
  final Map<String, dynamic> _configs = {};

  void setConfigs(Map<String, dynamic> configs) {
    _configs.addAll(configs);
  }

  /// Expose a convenience method to push a new sample and trigger processing in
  /// a single call.  In the Python code this was handled via ``trigger`` and a
  /// condition variable.
  void triggerCalculation(VectorData data) => addVectorSample(data);

  /// Remove any cached state allowing the calculator to start fresh.
  void deleteOldInstances() {
    cleanupMapContent();
    _configs.clear();
  }

  /// Subscribe to rectangles produced by this calculator.  Each event
  /// represents a new bounding rectangle computed from the most recent GPS
  /// sample.  The rectangles emitted include both the current rectangle and
  /// the lookahead rectangle depending on the vehicle’s speed and direction.
  Stream<GeoRect> get rectangles => _rectangleStreamController.stream;

  /// Subscribe to speed camera notifications.  These may come from either
  /// predictive analytics (machine learning) or from some external data source.
  Stream<SpeedCameraEvent> get cameras => _cameraStreamController.stream;

  /// Connect a stream of [VectorData] samples (e.g. from [GpsThread]) directly
  /// to this calculator.  Each incoming vector is forwarded to
  /// [addVectorSample].
  void bindVectorStream(Stream<VectorData> stream) {
    stream.listen(addVectorSample);
  }

  /// Helper that exposes [FilteredRoadClass.hasValue] for callers that need to
  /// check whether a particular functional road class should be ignored.
  bool isFilteredRoadClass(int value) => FilteredRoadClass.hasValue(value);

  /// Feed a new sample into the calculator.  The [VectorData] is queued and
  /// processed in order.  This method does not block; processing occurs
  /// asynchronously on a background loop.
  void addVectorSample(VectorData vector) {
    if (!_running) return;
    _vectorStreamController.add(vector);
  }

  /// Terminate the run loop, closing all open streams.  Once called no further
  /// samples will be processed.  This is analogous to setting
  /// ``self.cond.terminate`` in the Python implementation and subsequently
  /// exiting the ``run`` method.
  Future<void> dispose() async {
    _running = false;
    await _vectorStreamController.close();
    await _rectangleStreamController.close();
    await _cameraStreamController.close();
  }

  /// Kick off the asynchronous processing loop.  In Dart we rely on
  /// asynchronous streams rather than OS threads.  This method listens for
  /// incoming vector samples and processes them sequentially.  If
  /// [_running] becomes false the loop exits gracefully.
  void _start() {
<<<<<<< HEAD
    if (_loopStarted) return;
    _loopStarted = true;
=======
    if (_started) return;
    _started = true;
>>>>>>> 0105b3c5
    // ignore: unawaited_futures
    _vectorStreamController.stream.listen((vector) async {
      if (!_running) return;
      try {
        await _processVector(vector);
      } catch (e, stack) {
        // Catch and log unexpected exceptions; avoid killing the stream.
        print('RectangleCalculatorThread error: $e\n$stack');
      }
    });
  }

  /// Process a single vector sample.  This routine extracts the relevant
  /// coordinate and speed information, computes an appropriate bounding
  /// rectangle and publishes it.  It also invokes the predictive model to
  /// determine whether a speed camera might exist ahead on the current route.
  Future<void> _processVector(VectorData vector) async {
    longitude = vector.longitude;
    latitude = vector.latitude;
    direction = vector.direction;
    final double speedKmH = vector.speed;
    final double bearing = vector.bearing;
    currentSpeedNotifier.value = speedKmH;
    positionNotifier.value = LatLng(latitude, longitude);
    final tile = longLatToTile(latitude, longitude, zoom);
    xtile = tile.x;
    ytile = tile.y;

    // Update most probable way helper with the latest road information. In
    // this simplified port we treat the [direction] field as the road name.
    mostProbableWay.addRoadnameToRoadnameList(vector.direction);
    mostProbableWay.setMostProbableRoad(vector.direction);

    // Compute the size of the rectangle based on the current speed.
    // In the original code ``calculate_rectangle_radius`` uses the diagonal
    // distance of a tile: here we define a simple linear relation where the
    // lookahead distance grows with speed.  Vehicles above 110 km/h
    // translate into a larger lookahead rectangle.
    final double lookAheadKm = _computeLookAheadDistance(speedKmH);
    final GeoRect rect = _computeBoundingRect(latitude, longitude, lookAheadKm);
    _rectangleStreamController.add(rect);

    // Predictive camera detection.  Evaluate the model with the current
    // coordinates and time.  This call is asynchronous to permit future
    // integration with remote services.
    final now = DateTime.now();
    final timeOfDay = _formatTimeOfDay(now);
    final dayOfWeek = _formatDayOfWeek(now);
    final SpeedCameraEvent? predicted = await predictSpeedCamera(
      model: _predictiveModel,
      latitude: latitude,
      longitude: longitude,
      timeOfDay: timeOfDay,
      dayOfWeek: dayOfWeek,
    );
    if (predicted != null) {
      // If a camera was predicted ahead, publish it on the camera stream and
      // optionally record it to persistent storage.
      _cameraStreamController.add(predicted);
      await uploadCameraToDrive(
        name: predicted.name,
        latitude: predicted.latitude,
        longitude: predicted.longitude,
      );
    }
  }

  /// Compute a lookahead distance in kilometres based upon the current speed.
  /// This function loosely mirrors the behaviour of ``speed_influence_on_rect_boundary``
  /// and related configuration in the original code.  At low speeds the
  /// rectangle covers roughly three kilometres ahead; as the speed increases
  /// the distance scales linearly.  You may adjust the coefficients to suit
  /// your application’s needs.
  double _computeLookAheadDistance(double speedKmH) {
    if (speedKmH <= 0) return 3.0;
    // Baseline 3 km plus 0.05 km per km/h above 50 km/h.  A cap of 10 km is
    // applied to prevent excessive lookahead ranges.
    final extra = math.max(0.0, speedKmH - 50.0) * 0.05;
    return math.min(3.0 + extra, 10.0);
  }

  /// Given a centre point and a lookahead distance in kilometres, compute a
  /// bounding rectangle.  The rectangle is aligned to the cardinal directions
  /// (north, south, east, west).  The calculation assumes a spherical Earth
  /// with radius 6371 km and converts the linear distances into degrees.
  GeoRect _computeBoundingRect(
      double latitude, double longitude, double lookAheadKm) {
    const double earthRadiusKm = 6371.0;
    final double latRadians = latitude * math.pi / 180.0;

    // Convert distance (km) into degrees latitude/longitude.  One degree
    // latitude spans approximately 111 km.  Longitude scales with cos(lat).
    final double deltaLat =
        (lookAheadKm / earthRadiusKm) * (180.0 / math.pi);
    final double deltaLon =
        (lookAheadKm / earthRadiusKm) * (180.0 / math.pi) /
            math.cos(latRadians);

    final double minLat = latitude - deltaLat;
    final double maxLat = latitude + deltaLat;
    final double minLon = longitude - deltaLon;
    final double maxLon = longitude + deltaLon;
    // Store a Rect representation for geometric queries such as
    // [Rect.pointInRect] or [Rect.pointsCloseToBorder].
    lastRect = Rect(pointList: [minLon, minLat, maxLon, maxLat]);
    return GeoRect(minLat: minLat, minLon: minLon, maxLat: maxLat, maxLon: maxLon);
  }

  /// Convert a longitude/latitude pair into tile coordinates.  This is
  /// equivalent to the ``longlat2tile`` function in the Python code.  The
  /// returned values are fractional; integer parts correspond to tile indices
  /// and fractional parts to pixel offsets within those tiles.  See
  /// https://wiki.openstreetmap.org/wiki/Slippy_map_tilenames for details.
  math.Point<double> longLatToTile(double latDeg, double lonDeg, int zoom) {
    final double latRad = latDeg * math.pi / 180.0;
    final double n = math.pow(2.0, zoom).toDouble();
    final double xTile = (lonDeg + 180.0) / 360.0 * n;
    final double yTile =
        (1.0 - math.log(math.tan(latRad) + 1.0 / math.cos(latRad)) /
                math.pi) /
            2.0 * n;
    return math.Point<double>(xTile, yTile);
  }

  /// Convert tile coordinates back into a longitude/latitude pair.  This
  /// corresponds to the ``tile2longlat`` function in the Python code.  The
  /// integer parts of ``xTile`` and ``yTile`` identify the tile index;
  /// fractional parts specify an offset from the tile origin.
  math.Point<double> tileToLongLat(double xTile, double yTile, int zoom) {
    final double n = math.pow(2.0, zoom).toDouble();
    final double lonDeg = xTile / n * 360.0 - 180.0;
    // ``dart:math`` in some environments lacks a `sinh` implementation.
    // Provide a small helper so the conversion works without relying on it.
    double _sinh(double x) => (math.exp(x) - math.exp(-x)) / 2.0;
    final double latRad =
        math.atan(_sinh(math.pi * (1.0 - 2.0 * yTile / n)));
    final double latDeg = latRad * 180.0 / math.pi;
    return math.Point<double>(lonDeg, latDeg);
  }

  /// Format a [DateTime] into HH:MM format.  This helper mirrors the
  /// ``strftime("%H:%M")`` call in the Python code.
  String _formatTimeOfDay(DateTime dt) {
    String twoDigits(int n) => n.toString().padLeft(2, '0');
    return '${twoDigits(dt.hour)}:${twoDigits(dt.minute)}';
  }

  /// Format a [DateTime] into a weekday string.  This helper mirrors the
  /// ``strftime("%A")`` call in the Python code.  Dart’s [DateTime]
  /// enumerates weekdays from 1 (Monday) to 7 (Sunday).
  String _formatDayOfWeek(DateTime dt) {
    const List<String> names = [
      'Monday',
      'Tuesday',
      'Wednesday',
      'Thursday',
      'Friday',
      'Saturday',
      'Sunday'
    ];
    return names[(dt.weekday - 1) % 7];
  }

  // ---------------------------------------------------------------------------
  // Additional helper methods ported from the Python implementation
  // ---------------------------------------------------------------------------

  /// Wrapper around [_start] to mirror the Python ``run`` method.  The
  /// constructor already launches the processing loop, but this method is kept
  /// for API parity.
  void run() {
    _running = true;
    _start();
  }

  /// Stop processing vector samples but keep streams open so the calculator can
  /// be restarted later.
  void stop() {
    _running = false;
  }

  /// Replace the current list of known speed cameras.  Each entry is broadcast
  /// immediately on the camera stream.
  void updateSpeedCams(List<SpeedCameraEvent> speedCams) {
    for (final cam in speedCams) {
      _cameraStreamController.add(cam);
    }
  }

  /// Replace the current list of construction areas.
  List<GeoRect> constructionAreas = [];

  void updateConstructionAreas(List<GeoRect> areas) {
    constructionAreas = List<GeoRect>.from(areas);
  }

  /// Reset transient state and clear construction areas.
  void cleanup() {
    lastRect = null;
    constructionAreas = [];
  }

  /// Track whether a camera upload is currently running.
  bool _cameraUploadInProgress = false;

  void cameraInProgress(bool state) {
    _cameraUploadInProgress = state;
  }

  bool get cameraUploadInProgress => _cameraUploadInProgress;

  /// Placeholder kept for API compatibility; does nothing in the Dart port.
  void updateMapQueue() {}

  /// Calculate half the diagonal length of a rectangle defined by [width] and
  /// [height].
  double calculateRectangleRadius(double width, double height) {
    return math.sqrt(width * width + height * height) / 2.0;
  }

  /// Euclidean distance of a point in tile space.
  double tile2hypotenuse(double xtile, double ytile) {
    return math.sqrt(xtile * xtile + ytile * ytile);
  }

  /// Convert tile coordinates to polar coordinates returning ``distance`` and
  /// ``angle`` (degrees).
  math.Point<double> tile2polar(double xtile, double ytile) {
    final double distance = tile2hypotenuse(xtile, ytile);
    final double angle = math.atan2(ytile, xtile) * 180.0 / math.pi;
    return math.Point<double>(distance, angle);
  }

  /// Calculate opposite tile bounds when looking ahead from a given
  /// ``(xtile, ytile)`` position by [distance] tiles at the specified [angle]
  /// (in radians).  The behaviour mirrors the intricate branch logic of the
  /// original Python ``calculatepoints2angle`` helper.
  List<double> calculatePoints2Angle(
      double xtile, double ytile, double distance, double angle) {
    final double xCos = math.cos(angle) * distance;
    final double ySin = math.sin(angle) * distance;

    double xtileMin;
    double xtileMax;
    double ytileMin;
    double ytileMax;

    if ((angle > 90 && angle <= 120) || (angle > 130 && angle <= 135)) {
      xtileMin = xtile - xCos;
      xtileMax = xtile + xCos;
      ytileMin = ytile + ySin;
      ytileMax = ytile - ySin;
    } else if (angle > 120 && angle <= 122) {
      xtileMin = xtile - xCos;
      xtileMax = xtile + xCos;
      ytileMin = ytile - ySin;
      ytileMax = ytile + ySin;
    } else if (angle > 122 && angle <= 130) {
      xtileMin = xtile + xCos;
      xtileMax = xtile - xCos;
      ytileMin = ytile - ySin;
      ytileMax = ytile + ySin;
    } else {
      xtileMin = xtile + xCos;
      xtileMax = xtile - xCos;
      ytileMin = ytile + ySin;
      ytileMax = ytile - ySin;
    }
    return [xtileMin, xtileMax, ytileMin, ytileMax];
  }

  /// Shift the left boundary of a rectangle westwards.
  double decreaseXtileLeft(double xtile, {int factor = 1}) {
    return xtile - factor.toDouble();
  }

  /// Shift the right boundary of a rectangle eastwards.
  double increaseXtileRight(double xtile, {int factor = 1}) {
    return xtile + factor.toDouble();
  }

  /// Rotate two tile points around the origin by [angle] radians.  The function
  /// mirrors the behaviour of ``rotatepoints2angle`` from the Python code and
  /// returns the rotated coordinates ``[xtileMin, xtileMax, ytileMin, ytileMax]``.
  List<double> rotatePoints2Angle(double xtileMin, double xtileMax,
      double ytileMin, double ytileMax, double angle) {
    final double cosA = math.cos(-angle);
    final double sinA = math.sin(-angle);

    final double nXMin = cosA * xtileMin - sinA * ytileMin;
    final double nYMin = sinA * xtileMin + cosA * ytileMin;

    final double nXMax = cosA * xtileMax - sinA * ytileMax;
    final double nYMax = sinA * xtileMax + cosA * ytileMax;

    return [nXMin, nXMax, nYMin, nYMax];
  }

  /// In Python the vector was represented as a tuple.  Here the [VectorData]
  /// object already holds the required sections so the method returns it
  /// unchanged.
  VectorData getVectorSections(VectorData vector) => vector;

  /// Build a [Rect] from two opposite corner points.
  Rect calculateRectangleBorder(math.Point<double> pt1, math.Point<double> pt2) {
    final minX = math.min(pt1.x, pt2.x);
    final maxX = math.max(pt1.x, pt2.x);
    final minY = math.min(pt1.y, pt2.y);
    final maxY = math.max(pt1.y, pt2.y);
    return Rect(pointList: [minX, minY, maxX, maxY]);
  }

  /// Create a GeoJSON polygon from rotated tile bounds.
  List<math.Point<double>> createGeoJsonTilePolygonAngle(
      int zoom,
      double xtileMin,
      double ytileMin,
      double xtileMax,
      double ytileMax,
      double angle) {
    final rotated =
        rotatePoints2Angle(xtileMin, xtileMax, ytileMin, ytileMax, angle);
    final p1 = tileToLongLat(rotated[0], rotated[2], zoom);
    final p2 = tileToLongLat(rotated[1], rotated[3], zoom);
    return [
      p1,
      math.Point<double>(p2.x, p1.y),
      p2,
      math.Point<double>(p1.x, p2.y),
      p1,
    ];
  }

  /// Create a GeoJSON polygon from unrotated tile bounds.
  List<math.Point<double>> createGeoJsonTilePolygon(
      String direction, int zoom, double xtile, double ytile, double size) {
    final double xtileMax = xtile + size;
    final double ytileMax = ytile + size;
    final p1 = tileToLongLat(xtile, ytile, zoom);
    final p2 = tileToLongLat(xtileMax, ytileMax, zoom);
    return [
      p1,
      math.Point<double>(p2.x, p1.y),
      p2,
      math.Point<double>(p1.x, p2.y),
      p1,
    ];
  }

  /// Determine the functional road class value from an OSM highway tag.
  int? getRoadClassValue(String roadClass) {
    for (final entry in functionalRoadClasses.entries) {
      if (roadClass.contains(entry.key)) return entry.value;
    }
    return null;
  }

  /// Return the default speed for an OSM road class. Empty string if none.
  String getRoadClassSpeed(String roadClass) {
    for (final entry in roadClassesToSpeed.entries) {
      if (roadClass.contains(entry.key)) {
        return entry.value.toString();
      }
    }
    if (roadClass.contains('_link')) return 'RAMP';
    if (roadClass.contains('urban')) {
      return roadClassesToSpeed['urban']!.toString();
    }
    return '';
  }

  /// Provide a reverse textual representation for a functional road class.
  String getRoadClassTxt(int? roadClass) =>
      functionalRoadClassesReverse[roadClass] ?? 'None';

  /// Check if at least four subsequent position updates resulted in the same
  /// road class.
  static bool isRoadClassStable(List<int> roadCandidates, int roadClassValue) {
    int counter = 0;
    for (var i = 0; i < roadCandidates.length - 1; i++) {
      if (roadCandidates[i] == roadCandidates[i + 1] &&
          roadCandidates[i] == roadClassValue) {
        counter += 1;
      }
    }
    return counter == 2;
  }

  /// Handle a newly resolved road name.  Returns ``true`` if the name was
  /// accepted and stored.
  bool processRoadName({
    required bool foundRoadName,
    required String roadName,
    required bool foundCombinedTags,
    required String roadClass,
    bool poi = false,
    bool facility = false,
  }) {
    if (foundRoadName) {
      final currentFr = getRoadClassValue(roadClass);
      if (currentFr != null && isFilteredRoadClass(currentFr)) {
        return false;
      }
      if (poi && dismissPois) return false;
      if (facility) {
        roadName = 'facility: $roadName';
      }
      lastRoadName = roadName;
      this.foundCombinedTags = foundCombinedTags;
      return true;
    } else {
      return lastRoadName != null;
    }
  }

  /// Process a max speed entry and update [overspeedChecker].  Returns a
  /// status string describing the outcome similar to the Python code.
  String processMaxSpeed(dynamic maxspeed, bool foundMaxspeed,
      {String? roadName,
      bool motorway = false,
      bool resetMaxspeed = false,
      bool ramp = false,
      int? currentSpeed}) {
    if (resetMaxspeed && !dismissPois) {
      overspeedChecker.process(currentSpeed, {'maxspeed': 10000});
      lastMaxSpeed = 'POI';
      return 'MAX_SPEED_IS_POI';
    }

    if (foundMaxspeed || (maxspeed.toString().isNotEmpty)) {
      var result = prepareDataForSpeedCheck(maxspeed, motorway: motorway);
      maxspeed = result['maxspeed'];
      final bool overspeedReset = result['overspeedReset'];
      final overspeed = overspeedReset ? 10000 : maxspeed;
      overspeedChecker.process(currentSpeed, {'maxspeed': overspeed});
      lastMaxSpeed = maxspeed;
      return 'MAX_SPEED_FOUND';
    } else {
      if (lastMaxSpeed != null && lastRoadName == roadName) {
        overspeedChecker.process(currentSpeed, {'maxspeed': lastMaxSpeed});
        lastMaxSpeed = null;
        return 'LAST_MAX_SPEED_USED';
      }
      lastMaxSpeed = null;
      return 'MAX_SPEED_NOT_FOUND';
    }
  }

  /// Prepare a max speed value for overspeed checking. Returns a map with the
  /// possibly converted speed and a flag whether the overspeed warning should
  /// be reset.
  Map<String, dynamic> prepareDataForSpeedCheck(dynamic maxspeed,
      {bool motorway = false}) {
    bool overspeedReset = false;
    try {
      maxspeed = int.parse(maxspeed.toString());
    } catch (_) {
      final String s = maxspeed.toString();
      if (s.contains('AT:motorway')) {
        maxspeed = 130;
      } else if (s.contains('DE:motorway')) {
        overspeedReset = true;
      } else if (motorway) {
        maxspeed = 130;
      } else if (s.contains('mph')) {
        // leave mph values as-is
      } else {
        overspeedReset = true;
      }
    }
    return {'maxspeed': maxspeed, 'overspeedReset': overspeedReset};
  }

  /// Public entry point similar to the Python ``process`` method.  Setting
  /// [updateCcpOnly] skips the predictive camera lookup.
  Future<void> process(VectorData vector, {bool updateCcpOnly = false}) async {
    if (updateCcpOnly) {
      final rect = _computeBoundingRect(
          vector.latitude, vector.longitude, _computeLookAheadDistance(0));
      _rectangleStreamController.add(rect);
    } else {
      await _processVector(vector);
    }
  }

  // ---------------------------------------------------------------------------
  // Remaining Python ports

  /// Handle offline scenarios by resetting UI hints. Mirrors the lightweight
  /// Python implementation which clears the road name and, if no maxspeed was
  /// previously shown, displays a placeholder value.
  Future<void> processOffline() async {
    if (lastMaxSpeed == '' || lastMaxSpeed == null) {
      updateMaxspeed('<<<', color: [1, 0, 0, 3]);
    }
    updateRoadname('', false);
  }

  /// Perform a nominative road name lookup and update UI state accordingly.
  /// The method is invoked when the current CCP becomes unstable and mirrors
  /// ``process_look_ahead_interrupts`` from the Python code.
  Future<void> processLookAheadInterrupts() async {
    final roadName = await getRoadNameViaNominatim(latitude, longitude);
    if (roadName != null) {
      if (roadName.startsWith('ERROR:')) {
        if (!camInProgress) {
          updateMaxspeedStatus('ERROR');
        }
      } else {
        processRoadName(
            foundRoadName: true,
            roadName: roadName,
            foundCombinedTags: false,
            roadClass: 'unclassified');
      }
    }
    if (!camInProgress && await internetAvailable()) {
      updateMaxspeed('');
      lastMaxSpeed = '';
    } else {
      lastMaxSpeed = 'KEEP';
    }
  }

  /// Simplified interrupt handler. Returns ``'look_ahead'`` when look‑ahead
  /// mode is active, otherwise ``0``.  The rich rectangle update logic from the
  /// Python version has not been ported.
  Future<dynamic> processInterrupts() async {
    if (camerasLookAheadMode) {
      return 'look_ahead';
    }
    return 0;
  }

  Future<bool> uploadCameraToDriveMethod(
          String name, double latitude, double longitude) async =>
      uploadCameraToDrive(
          name: name, latitude: latitude, longitude: longitude);

  /// Trigger asynchronous look‑ahead downloads for speed cameras and
  /// construction areas.  ``previousCcp`` reuses cached coordinates from the
  /// last stable CCP.
  Future<void> processLookaheadItems(DateTime applicationStartTime,
      {bool previousCcp = false}) async {
    double xtile;
    double ytile;
    double ccpLon;
    double ccpLat;

    if (previousCcp) {
      if (longitudeCached > 0 && latitudeCached > 0 &&
          xtileCached != null && ytileCached != null) {
        xtile = xtileCached!;
        ytile = ytileCached!;
        ccpLon = longitudeCached;
        ccpLat = latitudeCached;
      } else {
        return;
      }
    } else {
      final p = longLatToTile(latitude, longitude, zoom);
      xtile = p.x;
      ytile = p.y;
      xtileCached = xtile;
      ytileCached = ytile;
      longitudeCached = longitude;
      latitudeCached = latitude;
      ccpLon = longitude;
      ccpLat = latitude;
    }

    // Process predictive cameras
    await processPredictiveCameras(ccpLon, ccpLat);

    final lookups = [
      {
        'rect': rectSpeedCamLookahead,
        'func': RectangleCalculatorThread.startThreadPoolSpeedCamera,
        'msg': 'Speed Camera lookahead',
        'trigger': speedCamLookupAhead
      },
      {
        'rect': rectConstructionAreasLookahead,
        'func': RectangleCalculatorThread.startThreadPoolConstructionAreas,
        'msg': 'Construction area lookahead',
        'trigger': constructionsLookupAhead
      }
    ];

    for (final item in lookups) {
      final Rect? rect = item['rect'] as Rect?;
      final String msg = item['msg'] as String;
      final func = item['func'] as Future<void> Function(
          Future<void> Function(double, double, double, double),
          int,
          double,
          double,
          double,
          double);
      final trigger =
          item['trigger'] as Future<void> Function(double, double, double, double);

      final now = DateTime.now().millisecondsSinceEpoch / 1000.0;
      final last = _lastLookaheadExecution[msg] ?? 0;
      if (now - last < dosAttackPreventionIntervalDownloads) {
        continue;
      }

      if (msg == 'Construction area lookahead') {
        final elapsed =
            DateTime.now().difference(applicationStartTime).inSeconds;
        if (elapsed <= constructionAreaStartupTriggerMax) {
          continue;
        }
      }

      if (rect != null) {
        final inside = rect.pointInRect(xtile, ytile);
        final close =
            rect.pointsCloseToBorder(xtile, ytile, lookAhead: true, lookAheadMode: msg);
        if (inside && !close) {
          continue;
        }
      }

      await func(trigger, 1, xtile, ytile, ccpLon, ccpLat);
      _lastLookaheadExecution[msg] = now;
    }
  }

  /// Process construction area lookup results and append them to the internal
  /// list.  Only elements with valid latitude/longitude are considered.
  void processConstructionAreasLookupAheadResults(
      dynamic data, String lookupType, double ccpLon, double ccpLat) {
    if (data is! List) return;
    for (final element in data) {
      if (element is! Map<String, dynamic>) continue;
      final lat = (element['lat'] as num?)?.toDouble();
      final lon = (element['lon'] as num?)?.toDouble();
      if (lat == null || lon == null) continue;
      constructionAreas
          .add(GeoRect(minLat: lat, minLon: lon, maxLat: lat, maxLon: lon));
    }
    if (constructionAreas.isNotEmpty) {
      updateConstructionAreas(constructionAreas);
      updateMapQueue();
      updateInfoPage('CONSTRUCTION_AREAS');
      cleanupMapContent();
    }
  }

  Future<SpeedCameraEvent?> processPredictiveCameras(
          double longitude, double latitude) async =>
      predictSpeedCamera(
          model: _predictiveModel,
          latitude: latitude,
          longitude: longitude,
          timeOfDay: _formatTimeOfDay(DateTime.now()),
          dayOfWeek: _formatDayOfWeek(DateTime.now()));

  Future<void> speedCamLookupAhead(double xtile, double ytile, double ccpLon,
      double ccpLat, {http.Client? client}) async {
    final pts =
        calculatePoints2Angle(xtile, ytile, speedCamLookAheadDistance, 0);
    final poly = createGeoJsonTilePolygonAngle(
        zoom, pts[0], pts[2], pts[1], pts[3], currentRectAngle);
    double minLat = poly[0].x;
    double maxLat = poly[0].x;
    double minLon = poly[0].y;
    double maxLon = poly[0].y;
    for (final p in poly) {
      if (p.x < minLat) minLat = p.x;
      if (p.x > maxLat) maxLat = p.x;
      if (p.y < minLon) minLon = p.y;
      if (p.y > maxLon) maxLon = p.y;
    }
    final rect =
        GeoRect(minLat: minLat, minLon: minLon, maxLat: maxLat, maxLon: maxLon);
    for (final type in ['camera_ahead', 'distance_cam']) {
      final result =
          await triggerOsmLookup(rect, lookupType: type, client: client);
      if (result.success && result.elements != null) {
        processSpeedCamLookupAheadResults(
            result.elements!, type, ccpLon, ccpLat);
      }
    }
  }

  Future<void> constructionsLookupAhead(double xtile, double ytile, double ccpLon,
      double ccpLat, {http.Client? client}) async {
    final pts = calculatePoints2Angle(
        xtile, ytile, constructionAreaLookaheadDistance, currentRectAngle);
    final poly = createGeoJsonTilePolygonAngle(
        zoom, pts[0], pts[2], pts[1], pts[3], currentRectAngle);
    double minLat = poly[0].x;
    double maxLat = poly[0].x;
    double minLon = poly[0].y;
    double maxLon = poly[0].y;
    for (final p in poly) {
      if (p.x < minLat) minLat = p.x;
      if (p.x > maxLat) maxLat = p.x;
      if (p.y < minLon) minLon = p.y;
      if (p.y > maxLon) maxLon = p.y;
    }
    final rect =
        GeoRect(minLat: minLat, minLon: minLon, maxLat: maxLat, maxLon: maxLon);
    final result = await triggerOsmLookup(rect,
        lookupType: 'construction_ahead', client: client);
    if (result.success && result.elements != null) {
      processConstructionAreasLookupAheadResults(
          result.elements!, 'construction_ahead', ccpLon, ccpLat);
    }
  }

  void processSpeedCamLookupAheadResults(
      dynamic data, String lookupType, double ccpLon, double ccpLat) {
    if (data is! List) return;
    for (final element in data) {
      if (element is! Map<String, dynamic>) continue;
      final tags = element['tags'] as Map<String, dynamic>? ?? {};
      if (lookupType == 'distance_cam') {
        updateNumberOfDistanceCameras(tags);
        continue;
      }
      if (tags['highway'] == 'speed_camera') {
        final lat = (element['lat'] as num?)?.toDouble();
        final lon = (element['lon'] as num?)?.toDouble();
        if (lat == null || lon == null) continue;
        final cam = SpeedCameraEvent(
            latitude: lat,
            longitude: lon,
            fixed: true,
            name: tags['name']?.toString() ?? '');
        _cameraStreamController.add(cam);
        _cameraCache.add(cam);
      }
    }
  }

  void resolveDangersOnTheRoad(Map<String, dynamic> way) {
    final hazard = way['hazard'];
    if (hazard != null) {
      infoPageNotifier.value = hazard.toString().toUpperCase();
    } else if (infoPageNotifier.value != null &&
        infoPageNotifier.value!.isNotEmpty) {
      infoPageNotifier.value = null;
    }

    if (way.containsKey('waterway')) {
      infoPageNotifier.value = way['waterway'].toString().toUpperCase();
    }
  }

  // ---------------------------------------------------------------------------
  // Caching and geometry helpers

  void updateRectanglePeriphery(Rect rect) {
    lastRect = rect;
  }

  void processAllSpeedCameras(List<SpeedCameraEvent> cams) {
    _cameraCache
      ..clear()
      ..addAll(removeDuplicateCameras(cams));
  }

  List<SpeedCameraEvent> processSpeedCamerasOnTheWay(
      Point point, double radius) {
    return _cameraCache
        .where((c) =>
            _distance(point.x, point.y, c.longitude, c.latitude) <= radius)
        .toList();
  }

  Map<String, SpeedCameraEvent> buildDataStructure(
      List<SpeedCameraEvent> cams) {
    final map = <String, SpeedCameraEvent>{};
    for (final cam in cams) {
      map['${cam.latitude},${cam.longitude}'] = cam;
    }
    return map;
  }

  List<SpeedCameraEvent> speedCamLookup(Point p) {
    return processSpeedCamerasOnTheWay(p, 0.01); // approx 1km radius
  }

  void cleanupMapContent() {
    _cameraCache.clear();
    _tileCache.clear();
    _speedCache.clear();
    _directionCache.clear();
    _bearingCache.clear();
    clearCombinedTags(_combinedTags);
  }

  List<SpeedCameraEvent> removeDuplicateCameras(
      List<SpeedCameraEvent> cams) {
    final seen = <String>{};
    final result = <SpeedCameraEvent>[];
    for (final cam in cams) {
      final key = '${cam.latitude},${cam.longitude}';
      if (seen.add(key)) result.add(cam);
    }
    return result;
  }

  void updateNumberOfDistanceCameras(Map<String, dynamic> wayTags) {
    if (wayTags['role'] == 'device') {
      numberDistanceCams += 1;
    }
  }

  void cacheCcp(String key, dynamic value) => _tileCache[key] = value;
  void cacheTiles(String key, dynamic value) => _tileCache[key] = value;
  void cacheCspeed(String key, dynamic value) => _speedCache[key] = value;
  void cacheDirection(String key, dynamic value) =>
      _directionCache[key] = value;
  void cacheBearing(String key, dynamic value) => _bearingCache[key] = value;

  double convertCspeed(double speedKmh) => speedKmh / 3.6;

  Point calculateExtrapolatedPosition(
      Point start, double bearingDeg, double distanceMeters) {
    final rad = bearingDeg * math.pi / 180.0;
    final dx = distanceMeters * math.sin(rad) / 111000.0;
    final dy = distanceMeters * math.cos(rad) / 111000.0;
    return Point(start.x + dx, start.y + dy);
  }

  double _distance(
      double lon1, double lat1, double lon2, double lat2) {
    final dx = lon1 - lon2;
    final dy = lat1 - lat2;
    return math.sqrt(dx * dx + dy * dy);
  }

  // ---------------------------------------------------------------------------
  // Rectangle and thread-pool helpers ported from the Python implementation

  /// Iterate through [rectAttributes] and trigger a cache lookup when the
  /// current tile position lies inside any stored rectangle.
  void checkSpecificRectangle() {
    rectAttributes.forEach((key, generator) {
      if (generator.length < 3) return;
      final Rect currentRect = generator[0] as Rect;
      final DoubleLinkedListNodes? linkedListGenerator =
          generator[1] as DoubleLinkedListNodes?;
      final BinarySearchTree? treeGenerator =
          generator[2] as BinarySearchTree?;

      if (currentRect.pointInRect(xtile, ytile)) {
        RectangleCalculatorThread.startThreadPoolDataLookup(
          triggerCacheLookup,
          lat: latitude,
          lon: longitude,
          linkedList: linkedListGenerator,
          tree: treeGenerator,
          cRect: currentRect,
          waitTillCompleted: false,
        );
        return;
      }
    });
  }

  /// Determine whether the direction stored in [matchingRect] matches the
  /// latest heading [direction].
  bool hasSameDirection() {
    return matchingRect.getRectangleIdent() == direction;
  }

  /// Check if the current [matchingRect] represents an extrapolated rectangle.
  bool isExtrapolatedRectMatching() {
    return matchingRect.getRectangleString().contains('EXTRAPOLATED');
  }

  /// Check if the previously processed rectangle was extrapolated.
  bool isExtrapolatedRectPrevious() {
    return previousRect != null &&
        previousRect!.getRectangleString().contains('EXTRAPOLATED');
  }

  // Geometry wrappers for parity with the Python class ---------------------

  Rect intersectRectangle(Rect a, Rect b) =>
      rect_utils.intersectRectangle(a, b);

  bool pointInIntersectedRect(Rect a, Rect b, double x, double y) =>
      rect_utils.pointInIntersectedRect(a, b, x, y);

  Rect extrapolateRectangle(Rect previous, Rect current) =>
      rect_utils.extrapolateRectangle(previous, current);

  bool checkAllRectangles(Point p, List<Rect> rects) =>
      rect_utils.checkAllRectangles(p, rects);

  List<Rect> sortRectangles(List<Rect> rects) =>
      rect_utils.sortRectangles(rects);

  // The following helpers mirror the ``start_thread_pool_*`` family from the
  // Python implementation. They dispatch asynchronous tasks via Futures to
  // keep API parity without relying on native threads.

  static Future<void> startThreadPoolConstructionAreas(
      Future<void> Function(double, double, double, double) func,
      int workerThreads,
      double xtile,
      double ytile,
      double ccpLon,
      double ccpLat) async {
    await Future.microtask(() => func(xtile, ytile, ccpLon, ccpLat));
  }

  static Future<void> startThreadPoolDataLookup(
      Future<bool> Function({
        double latitude,
        double longitude,
        DoubleLinkedListNodes? linkedListGenerator,
        BinarySearchTree? treeGenerator,
        Rect? currentRect,
      }) func,
      {double? lat,
      double? lon,
      DoubleLinkedListNodes? linkedList,
      BinarySearchTree? tree,
      Rect? cRect,
      bool waitTillCompleted = true}) async {
    final future = func(
      latitude: lat ?? 0,
      longitude: lon ?? 0,
      linkedListGenerator: linkedList,
      treeGenerator: tree,
      currentRect: cRect,
    );
    if (waitTillCompleted) {
      await future;
    }
  }

  static Future<void> startThreadPoolDataStructure(
      Future<void> Function({dynamic dataset, Rect? rectPreferred}) func,
      {int workerThreads = 1,
      Map<String, List<dynamic>> serverResponses = const {},
      bool extrapolated = false,
      bool waitTillCompleted = true}) async {
    final tasks = <Future>[];
    serverResponses.forEach((_, dataList) {
      tasks.add(func(dataset: dataList[2], rectPreferred: dataList[4]));
    });
    if (waitTillCompleted) {
      await Future.wait(tasks);
    }
  }

  static Future<void> startThreadPoolProcessLookAheadInterrupts(
      Future<void> Function() func,
      {int workerThreads = 1}) async {
    await Future.microtask(() => func());
  }

  static Future<void> startThreadPoolSpeedCamStructure(
      Future<void> Function(
              DoubleLinkedListNodes?, BinarySearchTree?) func,
      {int workerThreads = 1,
      DoubleLinkedListNodes? linkedList,
      BinarySearchTree? tree}) async {
    await Future.microtask(() => func(linkedList, tree));
  }

  static Future<void> startThreadPoolSpeedCamera(
      Future<void> Function(double, double, double, double) func,
      int workerThreads,
      double xtile,
      double ytile,
      double ccpLon,
      double ccpLat) async {
    await Future.microtask(() => func(xtile, ytile, ccpLon, ccpLat));
  }

  static Future<void> startThreadPoolUploadSpeedCameraToDrive(
      Future<void> Function(String, double, double) func,
      int workerThreads,
      String name,
      double latitude,
      double longitude) async {
    await Future.microtask(() => func(name, latitude, longitude));
  }

  // ---------------------------------------------------------------------------
  // OSM/network helpers

  Future<bool> triggerCacheLookup({
    double latitude = 0,
    double longitude = 0,
    DoubleLinkedListNodes? linkedListGenerator,
    BinarySearchTree? treeGenerator,
    Rect? currentRect,
  }) async {
    if (currentRect != null) {
      print('Trigger Cache lookup from current Rect $currentRect');
    }
    if (linkedListGenerator == null) {
      print(' trigger_cache_lookup: linkedListGenerator instance not created!');
      return false;
    }
    linkedListGenerator.setTreeGeneratorInstance(treeGenerator);
    final node = linkedListGenerator.matchNode(latitude, longitude);
    if (node != null && treeGenerator != null && treeGenerator.contains(node.id)) {
      final way = treeGenerator[node.id]!;
      resolveDangersOnTheRoad(way.tags);
      if (!disableRoadLookup) {
        if (alternativeRoadLookup) {
          final roadName = await getRoadNameViaNominatim(latitude, longitude);
          if (roadName != null) {
            processRoadName(
                foundRoadName: true,
                roadName: roadName,
                foundCombinedTags: false,
                roadClass: way.tags['highway']?.toString() ?? 'unclassified',
                poi: way.tags['poi'] == true,
                facility: way.tags['facility'] == true);
          }
          final maxspeed = resolveMaxSpeed(way.tags);
          final status = processMaxSpeed(maxspeed ?? '', maxspeed != null);
          if (status == 'MAX_SPEED_NOT_FOUND') {
            final def = processMaxSpeedForRoadClass(
                way.tags['highway']?.toString() ?? 'unclassified', null);
            processMaxSpeed(def, true);
          }
        } else {
          final resolved = resolveRoadnameAndMaxSpeed(way.tags);
          processRoadName(
              foundRoadName: resolved.roadName != null,
              roadName: resolved.roadName ?? '',
              foundCombinedTags: false,
              roadClass: way.tags['highway']?.toString() ?? 'unclassified',
              poi: way.tags['poi'] == true,
              facility: way.tags['facility'] == true);
          processMaxSpeed(resolved.maxSpeed ?? '', resolved.maxSpeed != null,
              roadName: resolved.roadName);
        }
      } else {
        final maxspeed = resolveMaxSpeed(way.tags);
        final status = processMaxSpeed(maxspeed ?? '', maxspeed != null);
        if (status == 'MAX_SPEED_NOT_FOUND') {
          final def = processMaxSpeedForRoadClass(
              way.tags['highway']?.toString() ?? 'unclassified', null);
          processMaxSpeed(def, true);
        }
      }
    }
    return true;
  }

  Future<OsmLookupResult> triggerOsmLookup(GeoRect area,
      {String? lookupType, int? nodeId, http.Client? client}) async {
    final baseUrl = 'https://overpass-api.de/api/interpreter?data=';
    final bbox =
        '(${area.minLat},${area.minLon},${area.maxLat},${area.maxLon})';
    String query;
    if (lookupType == 'node' && nodeId != null) {
      query = '[out:json];node($nodeId);out;';
    } else {
      query = '[out:json];(node$bbox;);out;';
    }

    final uri = Uri.parse(baseUrl + Uri.encodeQueryComponent(query));
    final http.Client httpClient = client ?? http.Client();
    final start = DateTime.now();

    try {
      final resp = await httpClient
          .get(uri, headers: {'User-Agent': 'speedcamwarner-dart'})
          .timeout(const Duration(seconds: 15));
      final duration = DateTime.now().difference(start);
      reportDownloadTime(duration);
      if (resp.statusCode == 200) {
        final data = jsonDecode(resp.body) as Map<String, dynamic>;
        return OsmLookupResult(true, 'OK', data['elements'] as List<dynamic>?,
            null, area);
      } else {
        await checkWorkerThreadStatus();
        return OsmLookupResult(
            false, 'ERROR', null, 'HTTP ${resp.statusCode}', area);
      }
    } catch (e) {
      await checkWorkerThreadStatus();
      return OsmLookupResult(false, 'NOINET', null, e.toString(), area);
    } finally {
      if (client == null) {
        httpClient.close();
      }
    }
  }

  Future<void> checkWorkerThreadStatus() => _threadPool.checkWorkerThreadStatus();

  void reportDownloadTime(Duration duration) {
    // Placeholder for logging; no-op in this port.
  }

  Future<String?> getRoadNameViaNominatim(double lat, double lon) async {
    final uri = Uri.parse(
        'https://nominatim.openstreetmap.org/reverse?format=jsonv2&lat=$lat&lon=$lon');
    try {
      final resp = await http.get(uri,
          headers: {'User-Agent': 'speedcamwarner-dart'});
      if (resp.statusCode == 200) {
        final data = jsonDecode(resp.body) as Map<String, dynamic>;
        return data['display_name']?.toString();
      }
    } catch (_) {}
    return null;
  }

  bool getOsmDataState() => _tileCache.isNotEmpty;

  void fillOsmData(Map<String, dynamic> data) {
    _tileCache.addAll(data);
  }

  Future<bool> internetAvailable() async {
    try {
      final resp = await http
          .get(Uri.parse('https://example.com'),
              headers: {'User-Agent': 'speedcamwarner-dart'})
          .timeout(const Duration(seconds: 3));
      return resp.statusCode == 200;
    } catch (_) {
      return false;
    }
  }

  // ---------------------------------------------------------------------------
  // UI and status updates

  int? get maxspeed => maxspeedNotifier.value;
  String? get roadName => roadNameNotifier.value;
  String? get infoPage => infoPageNotifier.value;
  String? get maxspeedStatus => maxspeedStatusNotifier.value;
  String? get speedCamWarning => speedCamNotifier.value;
  double? get speedCamDistance => speedCamDistanceNotifier.value;
  String? get cameraRoad => cameraRoadNotifier.value;

  void updateMaxspeed(dynamic maxspeed, {List<double>? color}) {
    if (maxspeed == null) {
      return;
    }
    final String text = maxspeed.toString();
    if (text.isEmpty || text.toUpperCase() == 'CLEANUP') {
      maxspeedNotifier.value = null;
      return;
    }
    if (text.toUpperCase() == 'POI') {
      maxspeedNotifier.value = null;
      return;
    }
    if (maxspeed is num) {
      maxspeedNotifier.value = maxspeed.toInt();
    } else {
      maxspeedNotifier.value = int.tryParse(text);
    }
  }

  void updateRoadname(String? roadname, [bool foundCombinedTags = false]) {
    if (roadname == null || roadname.isEmpty || roadname == 'cleanup') {
      roadNameNotifier.value = '';
      return;
    }
    final parts =
        roadname.split('/').where((p) => p.isNotEmpty).toList().reversed;
    roadNameNotifier.value = parts.join('/');
    // foundCombinedTags flag kept for parity with Python version.
    foundCombinedTags;
  }

  void updateCamRadius(double value) => camRadiusNotifier.value = value;
  void updateInfoPage(String value) => infoPageNotifier.value = value;
  void updateMaxspeedOnlinecheck(bool value) =>
      maxspeedOnlineNotifier.value = value;
  void updateMaxspeedStatus(String value) =>
      maxspeedStatusNotifier.value = value;

  void updateSpeedCam(String warning) => speedCamNotifier.value = warning;

  void updateSpeedCamDistance(double? meter) =>
      speedCamDistanceNotifier.value = meter;

  void updateCameraRoad(String? road) => cameraRoadNotifier.value = road;
}<|MERGE_RESOLUTION|>--- conflicted
+++ resolved
@@ -272,19 +272,7 @@
   /// for API parity.  Without this flag the stream would be listened to
   /// multiple times which throws a ``Bad state: Stream has already been
   /// listened to`` exception.
-<<<<<<< HEAD
   bool _loopStarted = false;
-=======
-  bool _started = false;
-
-  /// Guard to ensure the processing loop is only attached once.  The
-  /// constructor calls [_start] and some external code may invoke [run]
-  /// for API parity.  Without this flag the stream would be listened to
-  /// multiple times which throws a ``Bad state: Stream has already been
-  /// listened to`` exception.
-  bool _started = false;
->>>>>>> 0105b3c5
-
   /// The current zoom level used when converting between tiles and
   /// latitude/longitude.  You may expose this as a public field if your map
   /// layer needs to remain in sync with the calculator.
@@ -545,13 +533,8 @@
   /// incoming vector samples and processes them sequentially.  If
   /// [_running] becomes false the loop exits gracefully.
   void _start() {
-<<<<<<< HEAD
     if (_loopStarted) return;
     _loopStarted = true;
-=======
-    if (_started) return;
-    _started = true;
->>>>>>> 0105b3c5
     // ignore: unawaited_futures
     _vectorStreamController.stream.listen((vector) async {
       if (!_running) return;
