// Copyright (c) 2025
//
// This file is a Dart port of the essential logic contained inside
// `CalculatorThreads.py` from the original Kivy/Android application.  It has
// been re‑implemented to operate in a standalone, Flutter/Dart environment.
//
// The goal of this file is to expose a reusable class that performs
// rectangular lookahead calculations for a moving vehicle.  It consumes
// ``VectorData`` objects representing GPS samples and produces bounding
// rectangles and predictive speed camera events.  The logic encapsulates
// coordinate conversions (between latitude/longitude and map tiles), simple
// geometric calculations, a lightweight concurrency model, and stubs for
// external interactions such as uploading new cameras to Google Drive or
// calling a predictive model.  By modelling the essential behaviour this
// implementation allows downstream code to remain agnostic of the original
// Python threading model.

import 'dart:async';
import 'dart:convert';
import 'dart:io';
import 'dart:math' as math;
import 'dart:math' show Point;
import 'package:path/path.dart' as p;

import 'package:flutter/foundation.dart';
import 'package:latlong2/latlong.dart';
import 'package:workspace/deviation_checker.dart';
import 'filtered_road_classes.dart';
import 'most_probable_way.dart';
import 'rect.dart' show Rect;
import 'rect.dart' as rect_utils hide Rect;
import 'overspeed_checker.dart';
import 'thread_pool.dart';
import 'road_resolver.dart';
import 'point.dart';
import 'linked_list_generator.dart';
import 'tree_generator.dart';
import 'voice_prompt_events.dart';
import 'thread_base.dart';
import 'package:http/http.dart' as http;
import 'logger.dart';
import 'service_account.dart';
import 'config.dart';

/// Data class representing a single GPS/vector sample.  It contains the
/// current longitude/latitude, current speed (in km/h), a bearing angle
/// (clockwise from north) in degrees, a human readable direction, a GPS
/// status flag and a positional accuracy estimate.  These fields mirror the
/// tuple produced by ``get_vector_sections`` in the original Python code.
class VectorData {
  final double longitude;
  final double latitude;
  final double speed;
  final double bearing;
  final String direction;
  final dynamic gpsStatus;
  final double accuracy;

  VectorData({
    required this.longitude,
    required this.latitude,
    required this.speed,
    required this.bearing,
    required this.direction,
    required this.gpsStatus,
    required this.accuracy,
  });
}

/// Data class representing a geographic rectangle.  Coordinates are stored
/// using latitude and longitude degrees.  ``minLat``/``maxLat`` refer to the
/// southern/northern boundaries and ``minLon``/``maxLon`` refer to the
/// western/eastern boundaries.
class GeoRect {
  final double minLat;
  final double minLon;
  final double maxLat;
  final double maxLon;

  const GeoRect({
    required this.minLat,
    required this.minLon,
    required this.maxLat,
    required this.maxLon,
  });

  /// Maximum distance (in degrees) used by [pointsCloseToBorderLatLon] when
  /// checking if a lat/lon pair lies close to the rectangle boundary.
  final double maxCloseToBorderLatLon = 0.001; // ~111 m
  final double maxCloseToBorderLatLonLookAhead = 0.0007; // ~77 m

  LatLon topLeftLatLon() => LatLon(lat: maxLat, lon: minLon);
  LatLon topRightLatLon() => LatLon(lat: maxLat, lon: maxLon);
  LatLon bottomLeftLatLon() => LatLon(lat: minLat, lon: minLon);
  LatLon bottomRightLatLon() => LatLon(lat: minLat, lon: maxLon);

  @override
  String toString() {
    return 'GeoRect(minLat: $minLat, minLon: $minLon, maxLat: $maxLat, maxLon: $maxLon)';
  }

  /// Check if a geographic point lies inside [rect].
  bool geoPointInRect(double lat, double lon) {
    return lat >= minLat && lat <= maxLat && lon >= minLon && lon <= maxLon;
  }

  bool pointsCloseToBorderLatLon(
    double lat,
    double lon, {
    bool lookAhead = false,
    String lookAheadMode = 'Speed Camera lookahead',
  }) {
    // Get corners in lat/lon
    final rect = [
      topLeftLatLon(),
      topRightLatLon(),
      bottomLeftLatLon(),
      bottomRightLatLon()
    ];

    final double maxVal =
        lookAhead ? maxCloseToBorderLatLonLookAhead : maxCloseToBorderLatLon;

    double pt1Lat = rect[0].lat;
    double pt1Lon = rect[0].lon;

    for (var i = 1; i <= rect.length; i++) {
      final pt2Lat = rect[i % rect.length].lat;
      final pt2Lon = rect[i % rect.length].lon;

      if ((lat - math.min(pt1Lat, pt2Lat)).abs() <= maxVal ||
          (lat - math.max(pt1Lat, pt2Lat)).abs() <= maxVal ||
          (lon - math.min(pt1Lon, pt2Lon)).abs() <= maxVal ||
          (lon - math.max(pt1Lon, pt2Lon)).abs() <= maxVal) {
        return true;
      }

      pt1Lat = pt2Lat;
      pt1Lon = pt2Lon;
    }

    return false;
  }
}

class LatLon {
  final double lat;
  final double lon;
  LatLon({required this.lat, required this.lon});
}

/// Data class representing a speed camera event.  The fields describe the
/// camera’s position, whether it is one of the predefined categories and a
/// human readable name (e.g. a road name).  This mirrors the dictionaries
/// produced by ``process_speed_cam_lookup_ahead_results`` and
/// ``process_predictive_cameras`` in the Python implementation.
class SpeedCameraEvent {
  final double latitude;
  final double longitude;
  final bool fixed;
  final bool traffic;
  final bool distance;
  final bool mobile;
  final bool predictive;
  String name;
  final int? maxspeed;

  SpeedCameraEvent({
    required this.latitude,
    required this.longitude,
    this.fixed = false,
    this.traffic = false,
    this.distance = false,
    this.mobile = false,
    this.predictive = false,
    this.name = '',
    this.maxspeed,
  });

  @override
  String toString() {
    final List<String> flags = [];
    if (fixed) flags.add('fixed');
    if (traffic) flags.add('traffic');
    if (distance) flags.add('distance');
    if (mobile) flags.add('mobile');
    if (predictive) flags.add('predictive');
    final flagStr = flags.isEmpty ? 'none' : flags.join(',');
    return 'Camera(lat: $latitude, lon: $longitude, flags: $flagStr, name: $name)';
  }
}

/// Result object returned by [triggerOsmLookup].  Mirrors the tuple used in the
/// Python implementation where ``success`` indicates if the request succeeded,
/// ``status`` contains an optional error state, ``elements`` carries the raw
/// OSM elements array and ``error`` holds a human readable message.  ``rect``
/// echoes the queried bounding box so callers can correlate responses.
class OsmLookupResult {
  final bool success;
  final String status;
  final List<dynamic>? elements;
  final String? error;
  final GeoRect rect;

  const OsmLookupResult(
    this.success,
    this.status,
    this.elements,
    this.error,
    this.rect,
  );
}

/// Stub representing a trained predictive model.  In the original Python
/// application a ``joblib`` model is loaded from disk and passed into
/// ``predict_speed_camera``.  In a Dart/Flutter environment you would likely
/// use a TensorFlow Lite model or call a remote inference service.  For the
/// purposes of this port the model is treated as an opaque object and the
/// prediction logic is encapsulated in a standalone function.
class PredictiveModel {
  /// Path to the helper Python script that performs inference using the
  /// trained scikit-learn model.  By default the script bundled in the
  /// repository under `python/ai` is used.
  final String scriptPath;

  PredictiveModel({String? scriptPath})
      : scriptPath = scriptPath ??
            p.join(Directory.current.path, 'python', 'ai', 'predict_camera.py');
}

/// Predict whether a speed camera lies ahead of the vehicle by delegating the
/// work to the Python implementation of the predictive model.  The Python
/// helper script loads the ``speed_camera_model.pkl`` file from the
/// ``python/ai`` directory and returns the predicted latitude/longitude as a
/// JSON array.
Future<SpeedCameraEvent?> predictSpeedCamera({
  required PredictiveModel model,
  required double latitude,
  required double longitude,
  required String timeOfDay,
  required String dayOfWeek,
}) async {
  try {
    final result = await Process.run(
      'python',
      [
        model.scriptPath,
        latitude.toString(),
        longitude.toString(),
        timeOfDay,
        dayOfWeek,
      ],
    );
    if (result.exitCode != 0) return null;
    final output = result.stdout.toString().trim();
    final coords = jsonDecode(output);
    if (coords is List && coords.length >= 2) {
      return SpeedCameraEvent(
        latitude: (coords[0] as num).toDouble(),
        longitude: (coords[1] as num).toDouble(),
        predictive: true,
      );
    }
  } catch (_) {
    // Swallow errors and fall through to returning null so that a failure in
    // the external model does not crash the application.
  }
  return null;
}

/// Record a newly detected camera to persistent storage (a JSON file) and
/// optionally upload that file to Google Drive.  In the original application
/// these responsibilities are delegated to the ``ServiceAccount`` module.  The
/// implementation here forwards the request to that module and returns whether
/// the upload succeeded.
Future<(bool, String?)> uploadCameraToDrive({
  required String name,
  required String roadName,
  required double latitude,
  required double longitude,
}) async {
  await ServiceAccount.init();
  final (added, status) = await ServiceAccount.addCameraToJson(
    name,
    roadName,
    latitude,
    longitude,
  );
  if (!added) {
    return (false, status);
  }
  try {
    final client = await ServiceAccount.buildDriveFromCredentials();
    if (client == null) {
      return (false, 'NO_AUTH_CLIENT');
    }
    final res = await ServiceAccount.uploadFileToGoogleDrive(
      ServiceAccount.fileId,
      ServiceAccount.folderId,
      client,
    );
    if (res == 'success') {
      return (true, null);
    } else {
      return (false, res);
    }
  } catch (e) {
    return (false, e.toString());
  }
}

/// The core class that mirrors the behaviour of ``RectangleCalculatorThread`` in
/// the Python project.  It listens for incoming GPS samples on a stream,
/// computes bounding rectangles and (optionally) predictive speed cameras and
/// emits events to registered listeners.  Termination is controlled via the
/// [dispose] method.
class RectangleCalculatorThread {
  final Logger logger = Logger('RectangleCalculatorThread');

  /// Controller through which callers push new vector samples.  Each sample
  /// triggers a call to [processVector] from within the run loop.
  final StreamController<VectorData> _vectorStreamController =
      StreamController<VectorData>();

  /// Controller used to broadcast new rectangle boundaries.  Downstream
  /// subscribers should listen to this stream to redraw maps or update UI.
  final StreamController<GeoRect?> _rectangleStreamController =
      StreamController<GeoRect?>.broadcast();

  /// The most recently computed rectangle in tile coordinate space.  Stored
  /// as a [Rect] object for geometric helper methods such as
  /// [Rect.pointInRect].
  Rect? lastRect;
  Rect? lastRectConstruction;

  /// Geographic representation of [lastRect].
  GeoRect? lastGeoRect;
  GeoRect? lastGeoRectConstruction;

  /// flag to calculate a new rect with will be used as last rect
  var calculateNewRect = true;
  var calculateNewRectConstruction = true;

  /// Controller used to broadcast detected speed camera events.  Multiple
  /// listeners may subscribe and react (e.g. warn the user or annotate a map).
  final StreamController<SpeedCameraEvent> _cameraStreamController =
      StreamController<SpeedCameraEvent>.broadcast();

  /// Stream of legacy speed camera updates in the original map format.
  /// Replaces the old [SpeedCamQueue] mechanism and includes a timestamp for
  /// staleness checks.
  final StreamController<Timestamped<Map<String, dynamic>>>
      _speedCamEventController =
      StreamController<Timestamped<Map<String, dynamic>>>.broadcast();

  /// Controller used to broadcast newly discovered construction areas.
  final StreamController<GeoRect?> _constructionStreamController =
      StreamController<GeoRect?>.broadcast();

  /// The predictive model used by [predictSpeedCamera].
  final PredictiveModel _predictiveModel;

  /// Event bus used to emit voice prompts for camera events and system messages.
  final VoicePromptEvents voicePromptEvents;

  /// Helper that tracks the most probable road based on recent updates.
  final MostProbableWay mostProbableWay;

  /// Whether the run loop should continue executing.  Set to ``false`` to
  /// stop processing samples.
  bool _running = true;
  bool get isRunning => _running;

  /// Guard to ensure the processing loop is only attached once.  The
  /// constructor calls [_start] and some external code may invoke [run]
  /// for API parity.  Without this flag the stream would be listened to
  /// multiple times which throws a ``Bad state: Stream has already been
  /// listened to`` exception.
  bool _loopStarted = false;

  /// The current zoom level used when converting between tiles and
  /// latitude/longitude.  You may expose this as a public field if your map
  /// layer needs to remain in sync with the calculator.
  int zoom = 17;

  /// Utility responsible for calculating overspeed warnings.
  final OverspeedChecker overspeedChecker;

  final DeviationCheckerThread deviationCheckerThread;

  /// Last road name resolved by [processRoadName].
  String? lastRoadName;

  /// Whether combined tags were found for the last processed road name.
  bool foundCombinedTags = false;

  /// Last max speed value considered by [processMaxSpeed].
  dynamic lastMaxSpeed;

  /// Current tile and geographic position. These values are updated whenever a
  /// new vector sample is processed.
  double xtile = 0.0;
  double ytile = 0.0;
  double longitude = 0.0;
  double latitude = 0.0;

  /// Last observed movement direction.
  String direction = '';

  /// References to the current and previous rectangles as used by the Python
  /// implementation for extrapolation checks.
  Rect matchingRect = Rect(pointList: [0, 0, 0, 0]);
  Rect? previousRect;

  /// Mapping of rectangle identifiers to their generators. Each entry mirrors
  /// ``RECT_ATTRIBUTES`` in the original code and stores
  /// ``[rect, linkedListGenerator, treeGenerator]``.
  final Map<String, List<dynamic>> rectAttributes = {};

  /// ---------------------------------------------------------------------
  /// Caching and state management helpers

  final List<SpeedCameraEvent> _cameraCache = [];
  final Set<String> _cameraCacheKeys = {};
  final Map<String, dynamic> _tileCache = {};
  final Map<String, dynamic> _speedCache = {};
  final Map<String, dynamic> _directionCache = {};
  final Map<String, dynamic> _bearingCache = {};
  final Map<String, String> _combinedTags = {};

  final ThreadPool _threadPool = ThreadPool();
  final DateTime _applicationStartTime = DateTime.now();

  // Retry configuration for OSM lookups. Attempts are limited and use
  // exponential backoff starting from [osmRetryBaseDelay]. The HTTP request
  // itself can take a while on the Overpass API, therefore the timeout is
  // configurable via [osmRequestTimeout].
  int osmRetryMaxAttempts = 3;
  Duration osmRetryBaseDelay = const Duration(seconds: 1);
  Duration osmRequestTimeout = const Duration(seconds: 30);

  // UI related state mirrors the callbacks of the original project.  In this
  // port the values are exposed via [ValueNotifier] so widgets can listen for
  // changes and update accordingly.
  final ValueNotifier<int?> maxspeedNotifier = ValueNotifier<int?>(null);
  final ValueNotifier<String> roadNameNotifier = ValueNotifier<String>('');
  final ValueNotifier<double?> camRadiusNotifier = ValueNotifier<double?>(null);
  final ValueNotifier<String?> infoPageNotifier = ValueNotifier<String?>(null);

  /// Tracks the number of construction areas discovered so far.
  final ValueNotifier<int> constructionAreaCountNotifier = ValueNotifier<int>(
    0,
  );
  /// Tracks the number of POIs returned by the last lookup.
  final ValueNotifier<int> poiCountNotifier = ValueNotifier<int>(0);
  final ValueNotifier<bool> onlineStatusNotifier = ValueNotifier<bool>(false);
  final ValueNotifier<bool> gpsStatusNotifier = ValueNotifier<bool>(false);
  final ValueNotifier<String?> maxspeedStatusNotifier = ValueNotifier<String?>(
    null,
  );
  final ValueNotifier<double> currentSpeedNotifier = ValueNotifier<double>(0.0);
  final ValueNotifier<String?> speedCamNotifier = ValueNotifier<String?>(null);
  final ValueNotifier<int?> colorNotifier = ValueNotifier<int?>(null);
  final ValueNotifier<double?> speedCamDistanceNotifier =
      ValueNotifier<double?>(null);
  final ValueNotifier<String?> camTextNotifier = ValueNotifier<String?>(null);
  final ValueNotifier<String?> cameraRoadNotifier = ValueNotifier<String?>(
    null,
  );
  final ValueNotifier<LatLng> positionNotifier = ValueNotifier<LatLng>(
    const LatLng(0, 0),
  );

  /// If ``true`` points of interest (POIs) are ignored when resolving road
  /// names and max speed values.
  bool dismissPois = true;

  /// Track whether corresponding voice prompts have already been issued to
  /// avoid repeating the same message for consecutive map elements.
  bool _hazardVoice = false;
  bool _waterVoice = false;
  bool _accessControlVoice = false;

  /// Configuration flags mirroring the Python implementation.
  bool disableRoadLookup = false;
  bool alternativeRoadLookup = true;

  /// Number of distance cameras encountered in the current data set.
  int numberDistanceCams = 0;

  /// Distance in kilometres used for look‑ahead camera searches. Updated
  /// dynamically based on the current speed.
  double speedCamLookAheadDistance = 0.0;

  /// Maximum distance in kilometres for speed camera look‑ahead.
  double maxSpeedCamLookAheadDistance = 300.0;

  /// Size of the rectangle used by the legacy POI reader. The original
  /// implementation exposed a full lookup table keyed by driving direction.
  /// Only a single constant value is required for the Dart port, therefore we
  /// keep a simple scalar here.
  double rectangle_periphery_poi_reader = 20.0;

  /// Counters tracking how many cameras of each type are currently known. They
  /// mirror similarly named attributes in the Python implementation and are
  /// mutated by [SpeedCamWarner].
  int fix_cams = 0;
  int traffic_cams = 0;
  int distance_cams = 0;
  int mobile_cams = 0;

  // Variable storing the state of the ccp
  String? ccpStable;

  /// Distance in kilometres used for construction area look‑ahead. Updated
  /// dynamically based on the current speed.
  double constructionAreaLookaheadDistance = 0.0;

  /// Maximum distance in kilometres for construction area look‑ahead.
  double maxConstructionAreaLookaheadDistance = 10.0;

  /// Minimum interval between network lookups to avoid excessive
  /// requests for speed cameras only.
  double dosAttackPreventionIntervalDownloads = 5.0;

  /// Minimum interval between construction area lookups. This is kept separate
  /// from [dosAttackPreventionIntervalDownloads] to reduce the frequency of
  /// construction related requests which are less time critical than speed
  /// camera updates.
  double constructionAreaLookupInterval = 60.0;

  /// Disable construction lookups during application start up for this many
  /// seconds.
  double constructionAreaStartupTriggerMax = 30.0;

  /// Track the last execution time of look‑ahead routines.
  final Map<String, DateTime> _lastLookaheadExecution = {};

  /// Whether look‑ahead mode for cameras is active.
  bool camerasLookAheadMode = true;

  // Additional configuration options loaded from AppConfig.
  Duration maxDownloadTime = const Duration(seconds: 20);
  Duration osmTimeout = const Duration(seconds: 20);
  Duration osmTimeoutMotorway = const Duration(seconds: 30);
  double initialRectDistance = 3.0;
  double speedInfluenceOnRectBoundary = 110.0;
  double currentRectAngle = 90.0;
  double fallbackRectAngle = 123.0;
  int maxCrossRoads = 3;
  bool useOnlyOneExtrapolatedRect = false;
  bool considerBackupRects = true;
  bool enableOrderedRectsExtrapolated = true;
  int maxNumberExtrapolatedRects = 6;
  Map<String, dynamic> maxspeedCountries = {};
  Map<String, dynamic> roadClassesToSpeedConfig = {};

  /// Flag indicating that a camera related operation is currently running.
  bool camInProgress = false;

  /// Cached CCP coordinates and tiles used by [processLookaheadItems] when
  /// ``previousCcp`` is true.
  double longitudeCached = 0.0;
  double latitudeCached = 0.0;
  double? xtileCached;
  double? ytileCached;

  /// Rectangles representing the last look‑ahead search areas.
  Rect? rectSpeedCamLookahead;
  Rect? rectConstructionAreasLookahead;
  GeoRect? rectSpeedCamLookaheadGeo;
  GeoRect? rectConstructionAreasLookaheadGeo;

  /// Default speed limits per road class (km/h).
  static const Map<String, int> roadClassesToSpeed = {
    'trunk': 100,
    'primary': 100,
    'unclassified': 70,
    'secondary': 50,
    'tertiary': 50,
    'service': 50,
    'track': 30,
    'residential': 30,
    'bus_guideway': 30,
    'escape': 30,
    'bridleway': 30,
    'living_street': 20,
    'path': 20,
    'cycleway': 20,
    'pedestrian': 10,
    'footway': 10,
    'road': 10,
    'urban': 50,
  };

  /// Functional road class values mirroring the Python implementation.
  static const Map<String, int> functionalRoadClasses = {
    'motorway': 0,
    '_link': 0,
    'trunk': 1,
    'primary': 2,
    'unclassified': 3,
    'secondary': 4,
    'tertiary': 5,
    'service': 6,
    'residential': 7,
    'living_street': 8,
    'track': 9,
    'bridleway': 10,
    'cycleway': 11,
    'pedestrian': 12,
    'footway': 13,
    'path': 14,
    'bus_guideway': 15,
    'escape': 16,
    'road': 17,
  };

  /// Reverse lookup for functional road classes.
  static const Map<int, String> functionalRoadClassesReverse = {
    0: 'motorway',
    1: 'trunk',
    2: 'primary',
    3: 'unclassified',
    4: 'secondary',
    5: 'tertiary',
    6: 'service',
    7: 'residential',
    8: 'living_street',
    9: 'track',
    10: 'bridleway',
    11: 'cycleway',
    12: 'pedestrian',
    13: 'footway',
    14: 'path',
    15: 'bus_guideway',
    16: 'escape',
    17: 'road',
  };

  RectangleCalculatorThread({
    PredictiveModel? model,
    VoicePromptEvents? voicePromptEvents,
    required this.overspeedChecker,
    required this.deviationCheckerThread,
  })  : _predictiveModel = model ?? PredictiveModel(),
        voicePromptEvents = voicePromptEvents ?? VoicePromptEvents(),
        mostProbableWay = MostProbableWay() {
    _loadConfigs();
    _start();
  }

  /// Update run‑time configuration values.  The map [configs] is merged into an
  /// internal map so repeated calls may override previous values.  Only a small
  /// subset of options is recognised but the method mirrors the Python
  /// interface for compatibility.
  final Map<String, dynamic> _configs = {};

  void setConfigs(Map<String, dynamic> configs) {
    _configs.addAll(configs);
  }

  void _loadConfigs() {
    maxDownloadTime = Duration(
      seconds:
          (AppConfig.get<num>('calculator.max_download_time') ?? 20).toInt(),
    );
    osmTimeout = Duration(
      seconds: (AppConfig.get<num>('calculator.osm_timeout') ?? 20).toInt(),
    );
    osmTimeoutMotorway = Duration(
      seconds:
          (AppConfig.get<num>('calculator.osm_timeout_motorway') ?? 30).toInt(),
    );
    osmRequestTimeout = osmTimeout;
    maxSpeedCamLookAheadDistance =
        (AppConfig.get<num>('calculator.speed_cam_look_ahead_distance_max') ??
                maxSpeedCamLookAheadDistance)
            .toDouble();
    maxConstructionAreaLookaheadDistance = (AppConfig.get<num>(
              'calculator.construction_area_lookahead_distance_max',
            ) ??
            maxConstructionAreaLookaheadDistance)
        .toDouble();
    dosAttackPreventionIntervalDownloads = (AppConfig.get<num>(
              'calculator.dos_attack_prevention_interval_downloads',
            ) ??
            dosAttackPreventionIntervalDownloads)
        .toDouble();
    constructionAreaLookupInterval = (AppConfig.get<num>(
              'calculator.construction_area_lookup_interval',
            ) ??
            constructionAreaLookupInterval)
        .toDouble();
    constructionAreaStartupTriggerMax = (AppConfig.get<num>(
              'calculator.construction_area_startup_trigger_max',
            ) ??
            constructionAreaStartupTriggerMax)
        .toDouble();
    initialRectDistance =
        (AppConfig.get<num>('calculator.initial_rect_distance') ??
                initialRectDistance)
            .toDouble();
    speedInfluenceOnRectBoundary =
        (AppConfig.get<num>('calculator.speed_influence_on_rect_boundary') ??
                speedInfluenceOnRectBoundary)
            .toDouble();
    currentRectAngle = (AppConfig.get<num>('calculator.current_rect_angle') ??
            currentRectAngle)
        .toDouble();
    fallbackRectAngle = (AppConfig.get<num>('calculator.fallback_rect_angle') ??
            fallbackRectAngle)
        .toDouble();
    zoom = (AppConfig.get<num>('calculator.zoom') ?? zoom).toInt();
    maxCrossRoads =
        (AppConfig.get<num>('calculator.max_cross_roads') ?? maxCrossRoads)
            .toInt();
    disableRoadLookup = AppConfig.get<bool>('calculator.disable_road_lookup') ??
        disableRoadLookup;
    camerasLookAheadMode =
        AppConfig.get<bool>('calculator.cameras_look_ahead_mode') ??
            camerasLookAheadMode;
    alternativeRoadLookup =
        AppConfig.get<bool>('calculator.alternative_road_lookup') ??
            alternativeRoadLookup;
    useOnlyOneExtrapolatedRect =
        AppConfig.get<bool>('calculator.use_only_one_extrapolated_rect') ??
            useOnlyOneExtrapolatedRect;
    considerBackupRects =
        AppConfig.get<bool>('calculator.consider_backup_rects') ??
            considerBackupRects;
    dismissPois = AppConfig.get<bool>('calculator.dismiss_pois') ?? dismissPois;
    enableOrderedRectsExtrapolated =
        AppConfig.get<bool>('calculator.enable_ordered_rects_extrapolated') ??
            enableOrderedRectsExtrapolated;
    maxNumberExtrapolatedRects =
        (AppConfig.get<num>('calculator.max_number_extrapolated_rects') ??
                maxNumberExtrapolatedRects)
            .toInt();
    maxspeedCountries =
        AppConfig.get<Map<String, dynamic>>('calculator.maxspeed_countries') ??
            maxspeedCountries;
    roadClassesToSpeedConfig = AppConfig.get<Map<String, dynamic>>(
          'calculator.road_classes_to_speed',
        ) ??
        roadClassesToSpeedConfig;

    printConfigValues();
  }

  /// print all config values
  void printConfigValues() {
    logger.printLogLine('Max Speed: $maxspeed');
    logger.printLogLine('OSM Timeout: $osmTimeout');
    logger.printLogLine(
        'Construction Area Lookahead Distance: $maxConstructionAreaLookaheadDistance');
    // Add more print statements for other config values as needed
    logger.printLogLine(
        'Max Speed Cam Lookahead Distance: $maxSpeedCamLookAheadDistance');
    logger.printLogLine('Fallback Rect Angle: $fallbackRectAngle');
    logger.printLogLine('Zoom: $zoom');
    logger.printLogLine('Max Cross Roads: $maxCrossRoads');
    logger.printLogLine('Disable Road Lookup: $disableRoadLookup');
    logger.printLogLine('Cameras Look Ahead Mode: $camerasLookAheadMode');
    logger.printLogLine('Alternative Road Lookup: $alternativeRoadLookup');
    logger.printLogLine(
        'Use Only One Extrapolated Rect: $useOnlyOneExtrapolatedRect');
    logger.printLogLine('Consider Backup Rects: $considerBackupRects');
    logger.printLogLine('Dismiss POIs: $dismissPois');
    logger.printLogLine(
        'Enable Ordered Rects Extrapolated: $enableOrderedRectsExtrapolated');
    logger.printLogLine('Consider Backup Rects: $considerBackupRects');
    logger.printLogLine('Dismiss POIs: $dismissPois');
    logger.printLogLine(
        'Construction Area Startup Trigger Max: $constructionAreaStartupTriggerMax');
  }

  /// Expose a convenience method to push a new sample and trigger processing in
  /// a single call.  In the Python code this was handled via ``trigger`` and a
  /// condition variable.
  void triggerCalculation(VectorData data) => addVectorSample(data);

  /// Remove any cached state allowing the calculator to start fresh.
  void deleteOldInstances() {
    cleanupMapContent();
    _configs.clear();
  }

  /// Subscribe to rectangles produced by this calculator.  Each event
  /// represents a new bounding rectangle computed from the most recent GPS
  /// sample.  The rectangles emitted include both the current rectangle and
  /// the lookahead rectangle depending on the vehicle’s speed and direction.
  Stream<GeoRect?> get rectangles => _rectangleStreamController.stream;

  /// Subscribe to speed camera notifications.  These may come from either
  /// predictive analytics (machine learning) or from some external data source.
  Stream<SpeedCameraEvent> get cameras => _cameraStreamController.stream;

  /// Current list of known speed cameras.
  List<SpeedCameraEvent> get speedCameras => List.unmodifiable(_cameraCache);

  /// Stream of legacy speed camera map updates mirroring the old queue items.
  Stream<Timestamped<Map<String, dynamic>>> get speedCamEvents =>
      _speedCamEventController.stream;

  /// Controller backing [speedCamEvents]. Exposed so that other components,
  /// such as [GpsThread], can publish updates into the shared stream.
  StreamController<Timestamped<Map<String, dynamic>>>
      get speedCamEventController => _speedCamEventController;

  /// Stream of construction areas discovered during look‑ahead queries.
  Stream<GeoRect?> get constructions => _constructionStreamController.stream;

  /// Connect a stream of [VectorData] samples (e.g. from [GpsThread]) directly
  /// to this calculator.  Each incoming vector is forwarded to
  /// [addVectorSample].
  void bindVectorStream(Stream<VectorData> stream) {
    stream.listen(addVectorSample);
  }

  /// Helper that exposes [FilteredRoadClass.hasValue] for callers that need to
  /// check whether a particular functional road class should be ignored.
  bool isFilteredRoadClass(int value) => FilteredRoadClass.hasValue(value);

  /// Feed a new sample into the calculator.  The [VectorData] is queued and
  /// processed in order.  This method does not block; processing occurs
  /// asynchronously on a background loop.
  void addVectorSample(VectorData vector) {
    if (!_running) return;
    _vectorStreamController.add(vector);
  }

  /// Terminate the run loop, closing all open streams.  Once called no further
  /// samples will be processed.  This is analogous to setting
  /// ``self.cond.terminate`` in the Python implementation and subsequently
  /// exiting the ``run`` method.
  Future<void> dispose() async {
    _running = false;
    await _vectorStreamController.close();
    await _rectangleStreamController.close();
    await _cameraStreamController.close();
    await _speedCamEventController.close();
    await _constructionStreamController.close();
  }

  /// Kick off the asynchronous processing loop.  New vector samples are
  /// consumed immediately while heavy processing occurs on detached futures so
  /// that reception of subsequent samples is never blocked.
  void _start() {
    if (_loopStarted) return;
    _loopStarted = true;
    _vectorStreamController.stream.listen((vector) {
      if (!_running) return;
      // Process each vector on a separate task to avoid delaying the stream.
      unawaited(Future(() async {
        try {
          await _processVector(vector);
        } catch (e, stack) {
          // Catch and log unexpected exceptions; avoid killing the stream.
<<<<<<< HEAD
          logger
              .printLogLine('RectangleCalculatorThread error: $e\n$stack');
=======
          logger.printLogLine('RectangleCalculatorThread error: $e\n$stack');
>>>>>>> ee89afa6
        }
      }));
    });
  }

  /// Process a single vector sample.  This routine extracts the relevant
  /// coordinate and speed information, computes an appropriate bounding
  /// rectangle and publishes it.  It also invokes the predictive model to
  /// determine whether a speed camera might exist ahead on the current route.
  Future<void> _processVector(VectorData vector) async {
    final status = vector.gpsStatus;
    if (status is String) {
      if (status == 'OFFLINE') {
        await processOffline();
        updateGpsStatus(false);
        updateOnlineStatus(false);
        return;
      } else if (status != 'CALCULATE') {
        updateGpsStatus(false);
        updateOnlineStatus(false);
        return;
      }
    }
    updateGpsStatus(true);

    logger.printLogLine(
      'Processing vector lon:${vector.longitude}, lat:${vector.latitude}, speed:${vector.speed}, bearing:${vector.bearing}',
    );
    longitude = vector.longitude;
    latitude = vector.latitude;
    direction = vector.direction;
    final double speedKmH = vector.speed;
    final double bearing = vector.bearing;

    // Cache vector data similar to the Python implementation.
    _speedCache['last'] = speedKmH;
    _directionCache['last'] = direction;
    _bearingCache['last'] = bearing;

    currentSpeedNotifier.value = speedKmH;
    positionNotifier.value = LatLng(latitude, longitude);
    final tile = longLatToTile(latitude, longitude, zoom);
    xtile = tile.x;
    ytile = tile.y;
    _tileCache['xtile'] = xtile;
    _tileCache['ytile'] = ytile;

    // Compute look-ahead distances based on the current speed.  Separate
    // maxima are used for cameras and construction areas.
    final double camLookAheadKm = _computeLookAheadDistance(
      speedKmH,
      maxSpeedCamLookAheadDistance,
    );
    speedCamLookAheadDistance = camLookAheadKm;
    final double constructionLookAheadKm = _computeLookAheadDistance(
      speedKmH,
      maxConstructionAreaLookaheadDistance,
    );
    constructionAreaLookaheadDistance = constructionLookAheadKm;
    if (calculateNewRect) {
      final GeoRect? rect = _computeBoundingRect_simple(
        latitude,
        longitude,
        camLookAheadKm,
        'camera',
      );
      currentRectAngle = bearing;
      _rectangleStreamController
        ..add(null)
        ..add(rect);
    } else {
      logger.printLogLine('No new camera rectangle to add');
    }
    if (calculateNewRectConstruction) {
      final GeoRect? rect = _computeBoundingRect_simple(
        latitude,
        longitude,
        constructionLookAheadKm,
        'construction',
      );
      currentRectAngle = bearing;
      _constructionStreamController.add(rect);
    } else {
      logger.printLogLine('No new construction area rectangle to add');
    }

    // Predictive camera detection.  Evaluate the model with the current
    // coordinates and time.  This call is asynchronous to permit future
    // integration with remote services.
    final now = DateTime.now();
    final timeOfDay = _formatTimeOfDay(now);
    final dayOfWeek = _formatDayOfWeek(now);
    final SpeedCameraEvent? predicted = await predictSpeedCamera(
      model: _predictiveModel,
      latitude: latitude,
      longitude: longitude,
      timeOfDay: timeOfDay,
      dayOfWeek: dayOfWeek,
    );
    if (predicted != null) {
      logger.printLogLine(
        'Predictive camera detected at ${predicted.latitude}, ${predicted.longitude}',
      );
      final roadName = await getRoadNameViaNominatim(latitude, longitude);
      predicted.name = roadName ?? '';
      // If a camera was predicted ahead, publish it on the camera stream and
      // optionally record it to persistent storage.
      _cameraStreamController.add(predicted);

      logger.printLogLine('Emitting camera event: $predicted');
      _speedCamEventController.add(
        Timestamped<Map<String, dynamic>>({
          'bearing': 0.0,
          'stable_ccp': ccpStable,
          'ccp': ['IGNORE', 'IGNORE'],
          'fix_cam': [false, 0.0, 0.0, true],
          'traffic_cam': [false, 0.0, 0.0, true],
          'distance_cam': [false, 0.0, 0.0, true],
          'mobile_cam': [true, predicted.longitude, predicted.latitude, true],
          'ccp_node': ['IGNORE', 'IGNORE'],
          'list_tree': [null, null],
          'name': predicted.name,
          'maxspeed': null,
          'direction': '',
          'predictive': true,
        }),
      );
      await uploadCameraToDriveMethod(
        roadNameNotifier.value,
        predicted.latitude,
        predicted.longitude,
        camType: predicted.name,
      );
    }

    if (camerasLookAheadMode) {
      logger.printLogLine('Triggering camera lookahead');
      await processLookaheadItems(_applicationStartTime);
    }

    // Inform the overspeed checker about the latest speed limit so it can
    // warn the driver when necessary. The GPS thread provides the current
    // speed updates directly.
    final dynamic lms = lastMaxSpeed;
    final int? limit = (lms is int) ? lms : null;
    overspeedChecker.updateLimit(limit);

    // Handle possible look-ahead interrupts.
    if (camerasLookAheadMode) {
      logger.printLogLine('Process look-ahead interrupts');
      await processLookAheadInterrupts();
    }
    await processInterrupts();
  }

  /// Compute a lookahead distance in kilometres based on [speedKmH].  The
  /// distance grows linearly with speed and is clamped to [maxDistanceKm].  A
  /// baseline of three kilometres ensures a reasonable search radius even at
  /// low speeds.
  double _computeLookAheadDistance(double speedKmH, double maxDistanceKm) {
    const double base = 3.0;
    final double dynamicDistance = base + speedKmH * (2 / 60); // ~2 min ahead
    return math.min(math.max(dynamicDistance, base), maxDistanceKm);
  }

  /// Given a centre point and a lookahead distance in kilometres, compute a
  /// bounding rectangle.  The rectangle is aligned to the cardinal directions
  /// (north, south, east, west).  The calculation assumes a spherical Earth
  /// with radius 6371 km and converts the linear distances into degrees.
  GeoRect? _computeBoundingRect_simple(
    double latitude,
    double longitude,
    double lookAheadKm,
    var rectType,
  ) {
    const double earthRadiusKm = 6371.0;
    final double latRadians = latitude * math.pi / 180.0;

    // Convert distance (km) into degrees latitude/longitude.  One degree
    // latitude spans approximately 111 km.  Longitude scales with cos(lat).
    final double deltaLat = (lookAheadKm / earthRadiusKm) * (180.0 / math.pi);
    final double deltaLon = (lookAheadKm / earthRadiusKm) *
        (180.0 / math.pi) /
        math.cos(latRadians);

    final double minLat = latitude - deltaLat;
    final double maxLat = latitude + deltaLat;
    final double minLon = longitude - deltaLon;
    final double maxLon = longitude + deltaLon;
    // Store a Rect representation in tile coordinates for geometric queries
    // such as [Rect.pointInRect] or [Rect.pointsCloseToBorder].
    final minTile = longLatToTile(minLat, minLon, zoom);
    final maxTile = longLatToTile(maxLat, maxLon, zoom);
    GeoRect geoRect;
    Rect rect;
    GeoRect? finalRect;
    if (rectType == 'camera') {
      rect = Rect(
        pt1: Point(minTile.x, minTile.y),
        pt2: Point(maxTile.x, maxTile.y),
      );
      geoRect = GeoRect(
        minLat: minLat,
        minLon: minLon,
        maxLat: maxLat,
        maxLon: maxLon,
      );
      lastGeoRect = geoRect;
      lastRect = rect;
      finalRect = lastGeoRect;
    } else {
      rect = Rect(
        pt1: Point(minTile.x, minTile.y),
        pt2: Point(maxTile.x, maxTile.y),
      );
      geoRect = GeoRect(
        minLat: minLat,
        minLon: minLon,
        maxLat: maxLat,
        maxLon: maxLon,
      );
      lastGeoRectConstruction = geoRect;
      lastRectConstruction = rect;
      finalRect = lastGeoRectConstruction;
    }
    return finalRect;
  }

  GeoRect? _computeBoundingRect_advanced(
      double ccpLat, double ccpLon, double xtile, double ytile, String type) {
    // Convert lookahead distance in kilometres to tile units at the current
    // latitude/zoom.  Each slippy map tile spans ``40075.016686 / 2^zoom`` km at
    // the equator and shrinks by ``cos(lat)`` towards the poles.
    double lookaheadDistance;
    if (type == "camera") {
      lookaheadDistance = speedCamLookAheadDistance;
    } else {
      lookaheadDistance = constructionAreaLookaheadDistance;
    }
    final double kmPerTile =
        (40075.016686 * math.cos(ccpLat * math.pi / 180.0)) / math.pow(2, zoom);
    final double tileDistance = lookaheadDistance / kmPerTile;
    final pts = calculatePoints2Angle(
      xtile,
      ytile,
      tileDistance,
      currentRectAngle * math.pi / 180.0,
    );
    final poly = createGeoJsonTilePolygonAngle(
      zoom,
      pts[0],
      pts[2],
      pts[1],
      pts[3],
    );
    double minLat = poly[0].y;
    double maxLat = poly[0].y;
    double minLon = poly[0].x;
    double maxLon = poly[0].x;
    for (final p in poly) {
      if (p.y < minLat) minLat = p.y;
      if (p.y > maxLat) maxLat = p.y;
      if (p.x < minLon) minLon = p.x;
      if (p.x > maxLon) maxLon = p.x;
    }
    final geoRect = GeoRect(
      minLat: minLat,
      minLon: minLon,
      maxLat: maxLat,
      maxLon: maxLon,
    );

    final rect = Rect(
      pt1: Point(pts[0], pts[0]),
      pt2: Point(pts[2], pts[2]),
    );

    GeoRect? finalRect;
    if (type == "camera") {
      lastRect = rect;
      lastGeoRect = geoRect;
      finalRect = lastGeoRect;
    } else {
      lastRectConstruction = rect;
      lastGeoRectConstruction = geoRect;
      finalRect = lastGeoRectConstruction;
    }

    return finalRect;
  }

  /// Convert a longitude/latitude pair into tile coordinates.  This is
  /// equivalent to the ``longlat2tile`` function in the Python code.  The
  /// returned values are fractional; integer parts correspond to tile indices
  /// and fractional parts to pixel offsets within those tiles.  See
  /// https://wiki.openstreetmap.org/wiki/Slippy_map_tilenames for details.
  math.Point<double> longLatToTile(double latDeg, double lonDeg, int zoom) {
    final double latRad = latDeg * math.pi / 180.0;
    final double n = math.pow(2.0, zoom).toDouble();
    final double xTile = (lonDeg + 180.0) / 360.0 * n;
    final double yTile =
        (1.0 - math.log(math.tan(latRad) + 1.0 / math.cos(latRad)) / math.pi) /
            2.0 *
            n;
    return math.Point<double>(xTile, yTile);
  }

  /// Convert tile coordinates back into a longitude/latitude pair.  This
  /// corresponds to the ``tile2longlat`` function in the Python code.  The
  /// integer parts of ``xTile`` and ``yTile`` identify the tile index;
  /// fractional parts specify an offset from the tile origin.
  math.Point<double> tileToLongLat(double xTile, double yTile, int zoom) {
    final double n = math.pow(2.0, zoom).toDouble();
    final double lonDeg = xTile / n * 360.0 - 180.0;
    // ``dart:math`` in some environments lacks a `sinh` implementation.
    // Provide a small helper so the conversion works without relying on it.
    double _sinh(double x) => (math.exp(x) - math.exp(-x)) / 2.0;
    final double latRad = math.atan(_sinh(math.pi * (1.0 - 2.0 * yTile / n)));
    final double latDeg = latRad * 180.0 / math.pi;
    return math.Point<double>(lonDeg, latDeg);
  }

  /// Legacy wrappers providing backwards compatibility with the original
  /// function names used throughout the project.  The original Python code
  /// exposed ``longlat2tile``/``tile2longlat``; some callers still reference
  /// these identifiers.  Keep small convenience wrappers to avoid touching the
  /// call sites.
  List<double> longlat2tile(double latDeg, double lonDeg, int zoom) {
    final pt = longLatToTile(latDeg, lonDeg, zoom);
    return [pt.x, pt.y];
  }

  List<double> tile2longlat(double xTile, double yTile, int zoom) {
    final pt = tileToLongLat(xTile, yTile, zoom);
    return [pt.x, pt.y];
  }

  /// Construct a [Rect] from two corner points expressed in tile coordinates.
  Rect calculate_rectangle_border(List<double> pt1, List<double> pt2) {
    return Rect(pt1: Point(pt1[0], pt1[1]), pt2: Point(pt2[0], pt2[1]));
  }

  /// Calculate the radius (half of the diagonal) of a rectangle with the given
  /// [height] and [width].
  double calculate_rectangle_radius(double height, double width) {
    return math.sqrt(math.pow(height, 2) + math.pow(width, 2)) / 2.0;
  }

  /// Update the current camera radius and notify listeners.
  void update_cam_radius(double radius) {
    camRadiusNotifier.value = radius;
  }

  /// Format a [DateTime] into HH:MM format.  This helper mirrors the
  /// ``strftime("%H:%M")`` call in the Python code.
  String _formatTimeOfDay(DateTime dt) {
    String twoDigits(int n) => n.toString().padLeft(2, '0');
    return '${twoDigits(dt.hour)}:${twoDigits(dt.minute)}';
  }

  /// Format a [DateTime] into a weekday string.  This helper mirrors the
  /// ``strftime("%A")`` call in the Python code.  Dart’s [DateTime]
  /// enumerates weekdays from 1 (Monday) to 7 (Sunday).
  String _formatDayOfWeek(DateTime dt) {
    const List<String> names = [
      'Monday',
      'Tuesday',
      'Wednesday',
      'Thursday',
      'Friday',
      'Saturday',
      'Sunday',
    ];
    return names[(dt.weekday - 1) % 7];
  }

  // ---------------------------------------------------------------------------
  // Additional helper methods ported from the Python implementation
  // ---------------------------------------------------------------------------

  /// Wrapper around [_start] to mirror the Python ``run`` method.  The
  /// constructor already launches the processing loop, but this method is kept
  /// for API parity.
  void run() {
    _running = true;
    _start();
  }

  /// Stop processing vector samples but keep streams open so the calculator can
  /// be restarted later.
  void stop() {
    _running = false;
  }

  /// Replace the current list of known speed cameras and emit them in batches
  /// to avoid blocking the UI. Duplicate cameras are discarded based on their
  /// coordinates.  Each camera is forwarded to the legacy speed cam warner
  /// queue so the original thread can react to newly discovered cameras.
  Future<void> updateSpeedCams(
    List<SpeedCameraEvent> speedCams, {
    int batchSize = 10,
  }) async {
    final cams = removeDuplicateCameras(speedCams);
    final newCams = <SpeedCameraEvent>[];
    for (final cam in cams) {
      final key = '${cam.latitude},${cam.longitude}';
      if (_cameraCacheKeys.add(key)) {
        _cameraCache.add(cam);
        newCams.add(cam);
      }
    }
    for (var i = 0; i < newCams.length; i += batchSize) {
      final batch = newCams.sublist(i, math.min(i + batchSize, newCams.length));
      logger.printLogLine('Emitting camera batch of ${batch.length} items');
      for (final cam in batch) {
        _cameraStreamController.add(cam);
        logger.printLogLine('Emitting camera event: $cam');
        _speedCamEventController.add(
          Timestamped<Map<String, dynamic>>({
            'bearing': 0.0,
            'stable_ccp': ccpStable,
            'ccp': ['IGNORE', 'IGNORE'],
            'fix_cam': [cam.fixed, cam.longitude, cam.latitude, true],
            'traffic_cam': [cam.traffic, cam.longitude, cam.latitude, true],
            'distance_cam': [cam.distance, cam.longitude, cam.latitude, true],
            'mobile_cam': [cam.mobile, cam.longitude, cam.latitude, true],
            'ccp_node': ['IGNORE', 'IGNORE'],
            'list_tree': [null, null],
            'name': cam.name,
            'maxspeed': cam.maxspeed,
            'direction': '',
          }),
        );
      }
      if (i + batchSize < newCams.length) {
        await Future.delayed(const Duration(milliseconds: 10));
      }
    }
  }

  /// Cache used to avoid adding duplicate construction areas.
  final Set<String> _constructionCache = {};

  /// List of construction areas discovered so far.
  List<GeoRect> constructionAreas = [];

  /// Replace the current list of construction areas and emit them in batches
  /// similar to [updateSpeedCams].
  Future<void> updateConstructionAreas(
    List<GeoRect> areas, {
    int batchSize = 10,
  }) async {
    final newAreas = <GeoRect>[];
    for (final area in areas) {
      final key = '${area.minLat},${area.minLon},${area.maxLat},${area.maxLon}';
      if (_constructionCache.add(key)) {
        newAreas.add(area);
      }
    }
    if (newAreas.isEmpty) return;

    logger.printLogLine('Adding ${newAreas.length} new construction areas');
    constructionAreas.addAll(newAreas);
    constructionAreaCountNotifier.value = constructionAreas.length;

    for (var i = 0; i < newAreas.length; i += batchSize) {
      final batch = newAreas.sublist(
        i,
        math.min(i + batchSize, newAreas.length),
      );
      logger.printLogLine(
        'Emitting construction area batch of ${batch.length} items',
      );
      for (final area in batch) {
        _constructionStreamController.add(area);
      }
      if (i + batchSize < newAreas.length) {
        await Future.delayed(const Duration(milliseconds: 10));
      }
    }
  }

  /// Reset transient state and clear construction areas.
  void cleanup() {
    lastRect = null;
    lastGeoRect = null;
    constructionAreas = [];
  }

  /// Track whether a camera upload is currently running.
  bool _cameraUploadInProgress = false;

  void cameraInProgress(bool state) {
    _cameraUploadInProgress = state;
  }

  bool get cameraUploadInProgress => _cameraUploadInProgress;

  /// Placeholder kept for API compatibility; does nothing in the Dart port.
  void updateMapQueue() {}

  /// Calculate half the diagonal length of a rectangle defined by [width] and
  /// [height].
  double calculateRectangleRadius(double width, double height) {
    return math.sqrt(width * width + height * height) / 2.0;
  }

  /// Euclidean distance of a point in tile space.
  double tile2hypotenuse(double xtile, double ytile) {
    return math.sqrt(xtile * xtile + ytile * ytile);
  }

  /// Convert tile coordinates to polar coordinates returning ``distance`` and
  /// ``angle`` (degrees).
  math.Point<double> tile2polar(double xtile, double ytile) {
    final double distance = tile2hypotenuse(xtile, ytile);
    final double angle = math.atan2(ytile, xtile) * 180.0 / math.pi;
    return math.Point<double>(distance, angle);
  }

  /// Calculate opposite tile bounds when looking ahead from a given
  /// ``(xtile, ytile)`` position by [distance] tiles at the specified [angle]
  /// (in radians).  The behaviour mirrors the intricate branch logic of the
  /// original Python ``calculatepoints2angle`` helper.
  List<double> calculatePoints2Angle(
    double xtile,
    double ytile,
    double distance,
    double angle,
  ) {
    final double xCos = math.cos(angle) * distance;
    final double ySin = math.sin(angle) * distance;

    double xtileMin;
    double xtileMax;
    double ytileMin;
    double ytileMax;

    if ((angle > 90 && angle <= 120) || (angle > 130 && angle <= 135)) {
      xtileMin = xtile - xCos;
      xtileMax = xtile + xCos;
      ytileMin = ytile + ySin;
      ytileMax = ytile - ySin;
    } else if (angle > 120 && angle <= 122) {
      xtileMin = xtile - xCos;
      xtileMax = xtile + xCos;
      ytileMin = ytile - ySin;
      ytileMax = ytile + ySin;
    } else if (angle > 122 && angle <= 130) {
      xtileMin = xtile + xCos;
      xtileMax = xtile - xCos;
      ytileMin = ytile - ySin;
      ytileMax = ytile + ySin;
    } else {
      xtileMin = xtile + xCos;
      xtileMax = xtile - xCos;
      ytileMin = ytile + ySin;
      ytileMax = ytile - ySin;
    }
    return [xtileMin, xtileMax, ytileMin, ytileMax];
  }

  /// Shift the left boundary of a rectangle westwards.
  double decreaseXtileLeft(double xtile, {int factor = 1}) {
    return xtile - factor.toDouble();
  }

  /// Shift the right boundary of a rectangle eastwards.
  double increaseXtileRight(double xtile, {int factor = 1}) {
    return xtile + factor.toDouble();
  }

  /// Rotate two tile points around the origin by [angle] radians.  The function
  /// mirrors the behaviour of ``rotatepoints2angle`` from the Python code and
  /// returns the rotated coordinates ``[xtileMin, xtileMax, ytileMin, ytileMax]``.
  List<double> rotatePoints2Angle(
    double xtileMin,
    double xtileMax,
    double ytileMin,
    double ytileMax,
    double angle,
  ) {
    final double cosA = math.cos(-angle);
    final double sinA = math.sin(-angle);

    final double nXMin = cosA * xtileMin - sinA * ytileMin;
    final double nYMin = sinA * xtileMin + cosA * ytileMin;

    final double nXMax = cosA * xtileMax - sinA * ytileMax;
    final double nYMax = sinA * xtileMax + cosA * ytileMax;

    return [nXMin, nXMax, nYMin, nYMax];
  }

  /// In Python the vector was represented as a tuple.  Here the [VectorData]
  /// object already holds the required sections so the method returns it
  /// unchanged.
  VectorData getVectorSections(VectorData vector) => vector;

  /// Build a [Rect] from two opposite corner points.
  Rect calculateRectangleBorder(
    math.Point<double> pt1,
    math.Point<double> pt2,
  ) {
    final minX = math.min(pt1.x, pt2.x);
    final maxX = math.max(pt1.x, pt2.x);
    final minY = math.min(pt1.y, pt2.y);
    final maxY = math.max(pt1.y, pt2.y);
    return Rect(pointList: [minX, minY, maxX, maxY]);
  }

  /// Create a GeoJSON polygon from tile bounds.
  List<math.Point<double>> createGeoJsonTilePolygonAngle(
    int zoom,
    double xtileMin,
    double ytileMin,
    double xtileMax,
    double ytileMax,
  ) {
    final p1 = tileToLongLat(xtileMin.abs(), ytileMin.abs(), zoom);
    final p2 = tileToLongLat(xtileMax.abs(), ytileMax.abs(), zoom);
    return [
      p1,
      math.Point<double>(p2.x, p1.y),
      p2,
      math.Point<double>(p1.x, p2.y),
      p1,
    ];
  }

  /// Create a GeoJSON polygon from unrotated tile bounds.
  ///
  /// The original Python implementation returned the bounding box as four
  /// separate values `(LON_MIN, LAT_MIN, LON_MAX, LAT_MAX)`.  Several parts of
  /// the Dart port – in particular [POIReader] – still expect this structure.
  /// Returning the four coordinates keeps those call sites simple while the
  /// higher level rectangle calculations continue to operate on tile based
  /// geometry.  If consumers require the full polygon they can reconstruct it
  /// easily from the returned bounds.
  List<double> createGeoJsonTilePolygon(
    String direction,
    int zoom,
    double xtile,
    double ytile,
    double size,
  ) {
    final double xtileMax = xtile + size;
    final double ytileMax = ytile + size;
    final p1 = tileToLongLat(xtile, ytile, zoom);
    final p2 = tileToLongLat(xtileMax, ytileMax, zoom);
    final lonMin = p1.x;
    final latMin = p2.y;
    final lonMax = p2.x;
    final latMax = p1.y;
    return [lonMin, latMin, lonMax, latMax];
  }

  /// Determine the functional road class value from an OSM highway tag.
  int? getRoadClassValue(String roadClass) {
    for (final entry in functionalRoadClasses.entries) {
      if (roadClass.contains(entry.key)) return entry.value;
    }
    return null;
  }

  /// Return the default speed for an OSM road class. Empty string if none.
  String getRoadClassSpeed(String roadClass) {
    for (final entry in roadClassesToSpeed.entries) {
      if (roadClass.contains(entry.key)) {
        return entry.value.toString();
      }
    }
    if (roadClass.contains('_link')) return 'RAMP';
    if (roadClass.contains('urban')) {
      return roadClassesToSpeed['urban']!.toString();
    }
    return '';
  }

  /// Provide a reverse textual representation for a functional road class.
  String getRoadClassTxt(int? roadClass) =>
      functionalRoadClassesReverse[roadClass] ?? 'None';

  /// Check if at least four subsequent position updates resulted in the same
  /// road class.
  static bool isRoadClassStable(List<int> roadCandidates, int roadClassValue) {
    int counter = 0;
    for (var i = 0; i < roadCandidates.length - 1; i++) {
      if (roadCandidates[i] == roadCandidates[i + 1] &&
          roadCandidates[i] == roadClassValue) {
        counter += 1;
      }
    }
    return counter == 2;
  }

  /// Handle a newly resolved road name.  Returns ``true`` if the name was
  /// accepted and stored.
  bool processRoadName({
    required bool foundRoadName,
    required String roadName,
    required bool foundCombinedTags,
    required String roadClass,
    bool poi = false,
    bool facility = false,
  }) {
    if (foundRoadName) {
      logger.printLogLine('Found road name: $roadName');
      final currentFr = getRoadClassValue(roadClass);
      if (currentFr != null && isFilteredRoadClass(currentFr)) {
        logger.printLogLine('Filtered road class: $currentFr');
        return false;
      }
      if (poi && dismissPois) return false;
      if (facility) {
        roadName = 'facility: $roadName';
      }
      lastRoadName = roadName;
      this.foundCombinedTags = foundCombinedTags;
      updateRoadname(roadName, foundCombinedTags);
      return true;
    } else {
      if (lastRoadName != null) {
        updateRoadname(lastRoadName, this.foundCombinedTags);
        return true;
      }
      return false;
    }
  }

  /// Process a max speed entry. The resulting value is stored in
  /// [lastMaxSpeed] so the [overspeedChecker] can warn the driver on the next
  /// position update. Returns a status string mirroring the Python logic.
  String processMaxSpeed(
    dynamic maxspeed,
    bool foundMaxspeed, {
    String? roadName,
    bool motorway = false,
    bool resetMaxspeed = false,
    bool ramp = false,
    int? currentSpeed,
  }) {
    if (resetMaxspeed && !dismissPois) {
      logger.printLogLine('Resetting Overspeed to 10000');
      lastMaxSpeed = null;
      return 'MAX_SPEED_IS_POI';
    }

    if (foundMaxspeed || (maxspeed.toString().isNotEmpty)) {
      var result = prepareDataForSpeedCheck(maxspeed, motorway: motorway);
      maxspeed = result['maxspeed'];
      final bool overspeedReset = result['overspeedReset'];
      if (ramp) {
        logger.printLogLine('Final Maxspeed value is RAMP');
        lastMaxSpeed = null;
      } else {
        final overspeed = overspeedReset ? 10000 : maxspeed;
        logger.printLogLine('Final Maxspeed value is $overspeed');
        lastMaxSpeed = overspeedReset ? null : maxspeed;
      }
      return 'MAX_SPEED_FOUND';
    } else {
      if (lastMaxSpeed != null && lastRoadName == roadName) {
        logger.printLogLine('Using last max speed $lastMaxSpeed');
        return 'LAST_MAX_SPEED_USED';
      }
      lastMaxSpeed = null;
      return 'MAX_SPEED_NOT_FOUND';
    }
  }

  /// Prepare a max speed value for overspeed checking. Returns a map with the
  /// possibly converted speed and a flag whether the overspeed warning should
  /// be reset.
  Map<String, dynamic> prepareDataForSpeedCheck(
    dynamic maxspeed, {
    bool motorway = false,
  }) {
    bool overspeedReset = false;
    try {
      maxspeed = int.parse(maxspeed.toString());
    } catch (_) {
      final String s = maxspeed.toString();
      if (s.contains('AT:motorway')) {
        maxspeed = 130;
      } else if (s.contains('DE:motorway')) {
        overspeedReset = true;
      } else if (motorway) {
        maxspeed = 130;
      } else if (s.contains('mph')) {
        // leave mph values as-is
      } else {
        overspeedReset = true;
      }
    }
    return {'maxspeed': maxspeed, 'overspeedReset': overspeedReset};
  }

  /// Public entry point similar to the Python ``process`` method.  Setting
  /// [updateCcpOnly] skips the predictive camera lookup.
  Future<void> process(VectorData vector, {bool updateCcpOnly = false}) async {
    if (updateCcpOnly) {
      final rect = _computeBoundingRect_simple(
        vector.latitude,
        vector.longitude,
        _computeLookAheadDistance(0, maxSpeedCamLookAheadDistance),
        'camera',
      );
      _rectangleStreamController
        ..add(null)
        ..add(rect);
    } else {
      await _processVector(vector);
    }
  }

  // ---------------------------------------------------------------------------
  // Remaining Python ports

  /// Handle offline scenarios by resetting UI hints. Mirrors the lightweight
  /// Python implementation which clears the road name and, if no maxspeed was
  /// previously shown, displays a placeholder value.
  Future<void> processOffline() async {
    if (lastMaxSpeed == '' || lastMaxSpeed == null) {
      updateMaxspeed('');
    }

    // Extrapolate the current position based on cached values.  When the GPS
    // goes offline we keep emitting position updates by projecting the last
    // known coordinates forward using the cached speed and bearing.
    final double speed = (_speedCache['last'] as double?) ?? 0.0; // km/h
    final double bearing = (_bearingCache['last'] as double?) ?? 0.0;

    // Use cached coordinates if available, otherwise fall back to the last
    // known "online" position.
    double startLon = longitudeCached != 0.0 ? longitudeCached : longitude;
    double startLat = latitudeCached != 0.0 ? latitudeCached : latitude;

    if (speed > 0) {
      final double distance = speed / 3.6; // metres travelled in ~1 second
      final Point newPos = calculateExtrapolatedPosition(
        Point(startLon, startLat),
        bearing,
        distance,
      );
      longitudeCached = newPos.x;
      latitudeCached = newPos.y;
    } else {
      longitudeCached = startLon;
      latitudeCached = startLat;
    }

    // Notify listeners, such as the speed camera warner thread, about the
    // updated extrapolated position.  In the original Python implementation
    // this data was propagated via ``speed_cam_queue``; here we emit an event
    // through the [positionNotifier] so consumers always receive the latest
    // coordinates even while offline.
    positionNotifier.value = LatLng(latitudeCached, longitudeCached);

    _speedCamEventController.add(
      Timestamped<Map<String, dynamic>>({
        'bearing': bearing,
        'stable_ccp': ccpStable,
        'ccp': [longitudeCached, latitudeCached],
        'fix_cam': [false, 0.0, 0.0, false],
        'traffic_cam': [false, 0.0, 0.0, false],
        'distance_cam': [false, 0.0, 0.0, false],
        'mobile_cam': [false, 0.0, 0.0, false],
        'ccp_node': [null, null],
        'list_tree': [null, null],
      }),
    );
  }

  /// Perform a nominative road name lookup and update UI state accordingly.
  Future<void> processLookAheadInterrupts() async {
    final roadName = await getRoadNameViaNominatim(latitude, longitude);
    if (roadName != null) {
      if (!roadName.startsWith('ERROR:')) {
        processRoadName(
          foundRoadName: true,
          roadName: roadName,
          foundCombinedTags: false,
          roadClass: 'unclassified',
        );
      }
    }
    final online = await internetAvailable();
    updateOnlineStatus(online);
    if (!camInProgress && online) {
      updateMaxspeed('');
      lastMaxSpeed = '';
    } else {
      lastMaxSpeed = 'KEEP';
    }
  }

  /// Simplified interrupt handler. Returns ``'look_ahead'`` when look‑ahead
  /// mode is active, otherwise ``0``.  The rich rectangle update logic from the
  /// Python version has not been ported.
  Future<dynamic> processInterrupts() async {
    // Wait for the next state emitted by the deviation checker and cache it
    // locally.  The Python version consumed values from a queue; listening to
    // the stream mirrors that behaviour.
    ccpStable = await deviationCheckerThread.stream.first;
  }

  Future<(bool, String?)> uploadCameraToDriveMethod(
    String roadName,
    double latitude,
    double longitude, {
    String camType = 'Manual Camera',
  }) async {
    final (success, status) = await uploadCameraToDrive(
      name: camType,
      roadName: roadName,
      latitude: latitude,
      longitude: longitude,
    );
    if (success) {
      voicePromptEvents.emit('ADDED_POLICE');
    } else {
      const knownErrors = {
        'RATE_LIMIT_EXCEEDED',
        'CAM_FILE_NOT_FOUND',
        'DUPLICATE_COORDINATES',
      };
      voicePromptEvents.emit(
        knownErrors.contains(status) ? status! : 'ADDING_POLICE_FAILED',
      );
    }
    return (success, status);
  }

  /// Trigger asynchronous look‑ahead downloads for speed cameras and
  /// construction areas.  ``previousCcp`` reuses cached coordinates from the
  /// last stable CCP.
  Future<void> processLookaheadItems(DateTime applicationStartTime) async {
    logger.printLogLine('processLookaheadItems');
    double xtile;
    double ytile;
    double ccpLon;
    double ccpLat;

    final p = longLatToTile(latitude, longitude, zoom);
    xtile = p.x;
    ytile = p.y;
    xtileCached = xtile;
    ytileCached = ytile;
    longitudeCached = longitude;
    latitudeCached = latitude;
    ccpLon = longitude;
    ccpLat = latitude;

    logger.printLogLine(
      'Lookahead for tiles ($xtile,$ytile) at ($ccpLat,$ccpLon)',
    );

    // Process predictive cameras
    await processPredictiveCameras(ccpLon, ccpLat);

    final lookups = [
      {
        'rect': rectSpeedCamLookahead,
        'geoRect': rectSpeedCamLookaheadGeo,
        'func': RectangleCalculatorThread.startThreadPoolSpeedCamera,
        'msg': 'Speed Camera lookahead',
        'trigger': speedCamLookupAhead,
        'type': 'camera',
      },
      {
        'rect': rectConstructionAreasLookahead,
        'geoRect': rectConstructionAreasLookaheadGeo,
        'func': RectangleCalculatorThread.startThreadPoolConstructionAreas,
        'msg': 'Construction area lookahead',
        'trigger': constructionsLookupAhead,
        'type': 'construction',
      },
    ];

    for (final item in lookups) {
      final Rect? rect = item['rect'] as Rect?;
      final String msg = item['msg'] as String;
      final String rectType = item['type'] as String;
      final func = item['func'] as Future<void> Function(
        Future<void> Function(GeoRect),
        int,
        GeoRect,
      );
      final trigger = item['trigger'] as Future<void> Function(GeoRect);

      if (rect != null) {
        final GeoRect? geoRect = item['geoRect'] as GeoRect?;
        if (geoRect != null) {
          final inside = geoRect.geoPointInRect(latitude, longitude);
          final close = geoRect.pointsCloseToBorderLatLon(
            latitude,
            longitude,
            lookAhead: true,
            lookAheadMode: msg,
          );
          if (inside && !close) {
            logger.printLogLine('Skipping $msg - inside existing lookahead');
            if (rectType == 'camera') calculateNewRect = false;
            if (rectType == 'construction') {
              calculateNewRectConstruction = false;
            }
            continue;
          }
          if (rectType == 'camera') calculateNewRect = true;
          if (rectType == 'construction') calculateNewRectConstruction = true;
        }
      } else {
        calculateNewRect = false;
        calculateNewRectConstruction = false;
      }

      final now = DateTime.now();
      final last = _lastLookaheadExecution[msg];
      final rateLimit = msg == 'Construction area lookahead'
          ? constructionAreaLookupInterval
          : dosAttackPreventionIntervalDownloads;
      if (last != null) {
        final elapsed = now.difference(last).inMilliseconds / 1000;
        if (elapsed < rateLimit) {
          final wait = (rateLimit - elapsed).toStringAsFixed(1);
          logger.printLogLine(
              'Skipping ' + msg + ' - rate limited (wait ' + wait + 's)');
          continue;
        }
      }

      if (msg == 'Construction area lookahead') {
        final elapsed =
            DateTime.now().difference(applicationStartTime).inSeconds;
        if (elapsed <= constructionAreaStartupTriggerMax) {
          logger.printLogLine('Skipping $msg during startup grace period');
          continue;
        }
      }

      // First we have to clean up the old camera cache
      cleanupMapContent();

      logger.printLogLine('Executing $msg lookup');
      if (msg == 'Speed Camera lookahead') {
        rectSpeedCamLookahead = lastRect;
        rectSpeedCamLookaheadGeo = lastGeoRect;
        await func(trigger, 1, lastGeoRect!);
      } else if (msg == 'Construction area lookahead') {
        rectConstructionAreasLookahead = lastRectConstruction;
        rectConstructionAreasLookaheadGeo = lastGeoRectConstruction;
        await func(trigger, 1, lastGeoRectConstruction!);
      }
      logger.printLogLine('$msg lookup finished');
      _lastLookaheadExecution[msg] = DateTime.now();
    }
  }

  /// Process construction area lookup results and append them to the internal
  /// list. Resolves way nodes to coordinates and updates map and info page.
  Future<void> processConstructionAreasLookupAheadResults(dynamic data,
      String lookupType, GeoRect rect, http.Client? client) async {
    if (data is! List) return;
    final newAreas = <GeoRect>[];
    final processedNodeIds = <int>{};

    // Helper to add a node if coordinates are known.
    void addNode(double? lat, double? lon, int nodeId) {
      if (lat == null || lon == null) {
        logger.printLogLine(
          'Failed to resolve node id $nodeId',
          logLevel: 'WARNING',
        );
        return;
      }
      if (!processedNodeIds.add(nodeId)) return;
      final rect = GeoRect(minLat: lat, minLon: lon, maxLat: lat, maxLon: lon);
      logger.printLogLine('Adding construction area at ($lat, $lon)');
      newAreas.add(rect);
    }

    for (final element in data) {
      if (element is! Map<String, dynamic>) continue;
      final type = element['type'];
      if (type == 'way') {
        final nodes = element['nodes'] as List? ?? [];
        for (final n in nodes) {
          var resultNode = data.firstWhere(
            (e) => e['type'] == 'node' && (e['id'] as int) == n,
            orElse: () => null,
          );
          double? lat;
          double? lon;
          if (resultNode != null) {
            logger.printLogLine('Found node $n in lookup results');
            lat = (resultNode['lat'] as num?)?.toDouble();
            lon = (resultNode['lon'] as num?)?.toDouble();
            addNode(lat, lon, n);
          } else {
            logger.printLogLine('Node $n not found in lookup results');
            final result = await triggerOsmLookup(
              rect,
              lookupType: lookupType,
              nodeId: n,
              client: client,
            );
            if (result.success && result.elements != null) {
              logger.printLogLine(
                'Node $n found in separate lookup results',
              );
              final firstEl = result.elements!.first;
              final lat = (firstEl['lat'] as num?)?.toDouble();
              final lon = (firstEl['lon'] as num?)?.toDouble();
              addNode(lat, lon, n);
            }
          }

          if (newAreas.isNotEmpty) {
            final total = constructionAreas.length + newAreas.length;
            await updateConstructionAreas(newAreas);
            updateMapQueue();
            updateInfoPage('CONSTRUCTION_AREAS:$total');
            logger.printLogLine('Total construction areas: $total');
            newAreas.clear();
          }
        }
      }
    }
  }

  Future<SpeedCameraEvent?> processPredictiveCameras(
    double longitude,
    double latitude,
  ) async =>
      predictSpeedCamera(
        model: _predictiveModel,
        latitude: latitude,
        longitude: longitude,
        timeOfDay: _formatTimeOfDay(DateTime.now()),
        dayOfWeek: _formatDayOfWeek(DateTime.now()),
      );

  Future<void> speedCamLookupAhead(
    GeoRect rect, {
    http.Client? client,
  }) async {
    logger.printLogLine('speedCamLookupAhead bounds: $rect');
    for (final type in ['camera_ahead', 'distance_cam']) {
      logger.printLogLine('speedCamLookupAhead requesting $type');
      final result = await triggerOsmLookup(
        rect,
        lookupType: type,
        client: client,
      );
      logger.printLogLine(
        'speedCamLookupAhead result for $type success=${result.success} elements=${result.elements?.length ?? 0}',
      );
      if (result.success && result.elements != null) {
        await processSpeedCamLookupAheadResults(
          result.elements!,
          type,
        );
      }
    }
  }

  Future<void> constructionsLookupAhead(
    GeoRect rect, {
    http.Client? client,
  }) async {
    logger.printLogLine('constructionsLookupAhead bounds: $rect');
    logger.printLogLine(
      'constructionsLookupAhead requesting construction_ahead',
    );
    final result = await triggerOsmLookup(
      rect,
      lookupType: 'construction_ahead',
      client: client,
    );
    logger.printLogLine(
      'constructionsLookupAhead result success=${result.success} elements=${result.elements?.length ?? 0}',
    );
    if (result.success && result.elements != null) {
      await processConstructionAreasLookupAheadResults(
        result.elements!,
        'node',
        rect,
        client,
      );
    }
  }

  Future<void> processSpeedCamLookupAheadResults(
    dynamic data,
    String lookupType,
  ) async {
    if (data is! List) return;

    final List<SpeedCameraEvent> cams = [];
    try {
      for (final element in data) {
        try {
          if (element is! Map<String, dynamic>) continue;
          final tags = element['tags'] as Map<String, dynamic>? ?? {};
          var lat = (element['lat'] as num?)?.toDouble();
          var lon = (element['lon'] as num?)?.toDouble();
          if ((lat == null || lon == null) && element['center'] is Map) {
            final center = element['center'] as Map<String, dynamic>;
            lat = (center['lat'] as num?)?.toDouble();
            lon = (center['lon'] as num?)?.toDouble();
          }
          if ((lat == null || lon == null) &&
              element['geometry'] is List &&
              (element['geometry'] as List).isNotEmpty) {
            final first = (element['geometry'] as List).first;
            if (first is Map<String, dynamic>) {
              lat = (first['lat'] as num?)?.toDouble();
              lon = (first['lon'] as num?)?.toDouble();
            }
          }
          // ``maxspeed`` tags in OSM may be stored as strings (e.g. "50" or
          // "50 km/h") which previously caused a runtime type cast error when
          // casting directly to ``num``.  Use ``resolveMaxSpeed`` to safely parse the
          // numeric portion instead.
          final maxspeed = resolveMaxSpeed(tags);
          if (lat == null || lon == null) {
            logger.printLogLine(
              'Skipping speed camera element without coordinates: ${element['id']}',
              logLevel: 'DEBUG',
            );
            continue;
          }

          String? roadName;
          try {
            roadName = await getRoadNameViaNominatim(lat, lon);
          } catch (e, stack) {
            logger.printLogLine(
              'getRoadNameViaNominatim failed: $e',
              logLevel: 'ERROR',
            );
            logger.printLogLine(stack.toString(), logLevel: 'DEBUG');
          }
          if (lookupType == 'distance_cam') {
            updateNumberOfDistanceCameras(tags);
            final role = tags['role'];
            if (role == 'device') {
              logger.printLogLine('Adding device speed camera: $tags');
              final cam = SpeedCameraEvent(
                latitude: lat,
                longitude: lon,
                distance: true,
                name: tags['name']?.toString() ?? roadName ?? '',
                maxspeed: maxspeed,
              );
              _cameraCache.add(cam);
              cams.add(cam);
              distance_cams += 1;
            }
            continue;
          }

          final camTypeTag = tags['camera:type']?.toString();
          if (camTypeTag == 'mobile' || tags['mobile'] == 'yes') {
            logger.printLogLine('Adding mobile speed camera: $tags');
            final cam = SpeedCameraEvent(
              latitude: lat,
              longitude: lon,
              mobile: true,
              name: tags['name']?.toString() ?? roadName ?? '',
              maxspeed: maxspeed,
            );
            _cameraCache.add(cam);
            cams.add(cam);
            mobile_cams += 1;
            continue;
          }

          final highwayVal = tags['highway']?.toString();
          final speedCamVal = tags['speed_camera']?.toString();
          if (highwayVal == 'speed_camera' && speedCamVal == null) {
            logger.printLogLine('Adding fixed speed camera: $tags');
            final cam = SpeedCameraEvent(
              latitude: lat,
              longitude: lon,
              fixed: true,
              name: tags['name']?.toString() ?? roadName ?? '',
              maxspeed: maxspeed,
            );
            _cameraCache.add(cam);
            cams.add(cam);
            fix_cams += 1;
            continue;
          }

          if (speedCamVal == 'traffic_signals') {
            logger.printLogLine('Adding traffic speed camera: $tags');
            final cam = SpeedCameraEvent(
              latitude: lat,
              longitude: lon,
              traffic: true,
              name: tags['name']?.toString() ?? roadName ?? '',
              maxspeed: maxspeed,
            );
            _cameraCache.add(cam);
            cams.add(cam);
            traffic_cams += 1;
          }
        } catch (e, stack) {
          logger.printLogLine(
            'Error processing speed camera element: $e',
            logLevel: 'ERROR',
          );
          logger.printLogLine(stack.toString(), logLevel: 'DEBUG');
        }
      }
    } catch (e, stack) {
      logger.printLogLine(
        'Error processing $lookupType lookup: $e',
        logLevel: 'ERROR',
      );
      logger.printLogLine(stack.toString(), logLevel: 'DEBUG');
    } finally {
      logger.printLogLine(
        'Processed ${cams.length} cameras from $lookupType lookup',
      );
      if (cams.isNotEmpty) {
        logger.printLogLine(
          'Found ${cams.length} cameras from $lookupType lookup',
        );
<<<<<<< HEAD
        try {
          // Await the update so the speed cam warner sees new cameras before
          // handling the next CCP event.
          await updateSpeedCams(cams);
        } catch (e, stack) {
          logger.printLogLine(
            'updateSpeedCams failed: $e',
            logLevel: 'ERROR',
          );
          logger.printLogLine(stack.toString(), logLevel: 'DEBUG');
        }
=======
        unawaited(updateSpeedCams(cams));
>>>>>>> ee89afa6
        updateMapQueue();
        updateInfoPage(
          'SPEED_CAMERAS:$fix_cams,$traffic_cams,$distance_cams,$mobile_cams',
        );
<<<<<<< HEAD
      }
    }

  void resolveDangersOnTheRoad(Map<String, dynamic> way) {
    final hazard = way['hazard'];
    if (hazard != null) {
      infoPageNotifier.value = hazard.toString().toUpperCase();
      if (!_hazardVoice) {
        voicePromptEvents.emit('HAZARD');
        _hazardVoice = true;
      }
    } else {
      if (_hazardVoice) {
        _hazardVoice = false;
      }
      if (infoPageNotifier.value != null &&
          infoPageNotifier.value!.isNotEmpty) {
        infoPageNotifier.value = null;
=======
>>>>>>> ee89afa6
      }
    }

    void resolveDangersOnTheRoad(Map<String, dynamic> way) {
      final hazard = way['hazard'];
      if (hazard != null) {
        infoPageNotifier.value = hazard.toString().toUpperCase();
        if (!_hazardVoice) {
          voicePromptEvents.emit('HAZARD');
          _hazardVoice = true;
        }
      } else {
        if (_hazardVoice) {
          _hazardVoice = false;
        }
        if (infoPageNotifier.value != null &&
            infoPageNotifier.value!.isNotEmpty) {
          infoPageNotifier.value = null;
        }
      }

      if (way.containsKey('waterway')) {
        infoPageNotifier.value = way['waterway'].toString().toUpperCase();
        if (!_waterVoice) {
          voicePromptEvents.emit('WATER');
          _waterVoice = true;
        }
      } else {
        if (_waterVoice) {
          _waterVoice = false;
        }
      }

      if (way.containsKey('access') && way['access'] != 'yes') {
        if (!_accessControlVoice) {
          voicePromptEvents.emit('ACCESS_CONTROL');
          _accessControlVoice = true;
        }
      } else {
        if (_accessControlVoice) {
          _accessControlVoice = false;
        }
      }
    }
  }

  // ---------------------------------------------------------------------------
  // Caching and geometry helpers

  void updateRectanglePeriphery(Rect rect) {
    lastRect = rect;
    lastGeoRect = null;
  }

  void processAllSpeedCameras(List<SpeedCameraEvent> cams) {
    _cameraCache
      ..clear()
      ..addAll(removeDuplicateCameras(cams));
  }

  List<SpeedCameraEvent> processSpeedCamerasOnTheWay(
    Point point,
    double radius,
  ) {
    return _cameraCache
        .where(
          (c) => _distance(point.x, point.y, c.longitude, c.latitude) <= radius,
        )
        .toList();
  }

  Map<String, SpeedCameraEvent> buildDataStructure(
    List<SpeedCameraEvent> cams,
  ) {
    final map = <String, SpeedCameraEvent>{};
    for (final cam in cams) {
      map['${cam.latitude},${cam.longitude}'] = cam;
    }
    return map;
  }

  List<SpeedCameraEvent> speedCamLookup(Point p) {
    return processSpeedCamerasOnTheWay(p, 0.01); // approx 1km radius
  }

  List<Map<String, dynamic>>? _getCachedLocalData(
    GeoRect area,
    String? lookupType,
  ) {
    bool within(double lat, double lon) =>
        lat >= area.minLat &&
        lat <= area.maxLat &&
        lon >= area.minLon &&
        lon <= area.maxLon;

    if (lookupType == 'camera_ahead' || lookupType == 'distance_cam') {
      final cams = _cameraCache
          .where((c) => within(c.latitude, c.longitude))
          .map(
            (c) => {
              'lat': c.latitude,
              'lon': c.longitude,
              'tags': {'highway': 'speed_camera', 'name': c.name},
            },
          )
          .toList();
      return cams.isEmpty ? null : cams;
    } else if (lookupType == 'construction_ahead') {
      final areas = constructionAreas
          .where(
            (r) => within(r.minLat, r.minLon) || within(r.maxLat, r.maxLon),
          )
          .map(
            (r) => {
              'lat': r.minLat,
              'lon': r.minLon,
              'tags': {'construction': 'yes'},
            },
          )
          .toList();
      return areas.isEmpty ? null : areas;
    }
    return null;
  }

  void cleanupMapContent() {
    _cameraCache.clear();
    _cameraCacheKeys.clear();
    _tileCache.clear();
    _speedCache.clear();
    _directionCache.clear();
    _bearingCache.clear();
    clearCombinedTags(_combinedTags);
  }

  List<SpeedCameraEvent> removeDuplicateCameras(List<SpeedCameraEvent> cams) {
    final seen = <String>{};
    final result = <SpeedCameraEvent>[];
    for (final cam in cams) {
      final key = '${cam.latitude},${cam.longitude}';
      if (seen.add(key)) result.add(cam);
    }
    return result;
  }

  void updateNumberOfDistanceCameras(Map<String, dynamic> wayTags) {
    if (wayTags['role'] == 'device') {
      numberDistanceCams += 1;
    }
  }

  void cacheCcp(String key, dynamic value) => _tileCache[key] = value;
  void cacheTiles(String key, dynamic value) => _tileCache[key] = value;
  void cacheCspeed(String key, dynamic value) => _speedCache[key] = value;
  void cacheDirection(String key, dynamic value) =>
      _directionCache[key] = value;
  void cacheBearing(String key, dynamic value) => _bearingCache[key] = value;

  double convertCspeed(double speedKmh) => speedKmh / 3.6;

  Point calculateExtrapolatedPosition(
    Point start,
    double bearingDeg,
    double distanceMeters,
  ) {
    // Use the "destination point" formula on a sphere to extrapolate a new
    // geographic position.  [start] holds ``longitude`` (x) and ``latitude``
    // (y) in degrees.  [bearingDeg] is the direction of travel and
    // [distanceMeters] the travelled distance.
    const double earthRadius = 6378137.0; // WGS84 equatorial radius in metres

    final double brng = bearingDeg * math.pi / 180.0;
    final double lat1 = start.y * math.pi / 180.0;
    final double lon1 = start.x * math.pi / 180.0;
    final double dr = distanceMeters / earthRadius;

    final double lat2 = math.asin(
      math.sin(lat1) * math.cos(dr) +
          math.cos(lat1) * math.sin(dr) * math.cos(brng),
    );
    final double lon2 = lon1 +
        math.atan2(
          math.sin(brng) * math.sin(dr) * math.cos(lat1),
          math.cos(dr) - math.sin(lat1) * math.sin(lat2),
        );

    return Point(lon2 * 180.0 / math.pi, lat2 * 180.0 / math.pi);
  }

  double _distance(double lon1, double lat1, double lon2, double lat2) {
    final dx = lon1 - lon2;
    final dy = lat1 - lat2;
    return math.sqrt(dx * dx + dy * dy);
  }

  // ---------------------------------------------------------------------------
  // Rectangle and thread-pool helpers ported from the Python implementation

  /// Iterate through [rectAttributes] and trigger a cache lookup when the
  /// current tile position lies inside any stored rectangle.
  void checkSpecificRectangle() {
    rectAttributes.forEach((key, generator) {
      if (generator.length < 3) return;
      final Rect currentRect = generator[0] as Rect;
      final DoubleLinkedListNodes? linkedListGenerator =
          generator[1] as DoubleLinkedListNodes?;
      final BinarySearchTree? treeGenerator = generator[2] as BinarySearchTree?;

      if (currentRect.pointInRect(xtile, ytile)) {
        RectangleCalculatorThread.startThreadPoolDataLookup(
          triggerCacheLookup,
          lat: latitude,
          lon: longitude,
          linkedList: linkedListGenerator,
          tree: treeGenerator,
          cRect: currentRect,
          waitTillCompleted: false,
        );
        return;
      }
    });
  }

  /// Determine whether the direction stored in [matchingRect] matches the
  /// latest heading [direction].
  bool hasSameDirection() {
    return matchingRect.getRectangleIdent() == direction;
  }

  /// Check if the current [matchingRect] represents an extrapolated rectangle.
  bool isExtrapolatedRectMatching() {
    return matchingRect.getRectangleString().contains('EXTRAPOLATED');
  }

  /// Check if the previously processed rectangle was extrapolated.
  bool isExtrapolatedRectPrevious() {
    return previousRect != null &&
        previousRect!.getRectangleString().contains('EXTRAPOLATED');
  }

  // Geometry wrappers for parity with the Python class ---------------------

  Rect intersectRectangle(Rect a, Rect b) =>
      rect_utils.intersectRectangle(a, b);

  bool pointInIntersectedRect(Rect a, Rect b, double x, double y) =>
      rect_utils.pointInIntersectedRect(a, b, x, y);

  Rect extrapolateRectangle(Rect previous, Rect current) =>
      rect_utils.extrapolateRectangle(previous, current);

  bool checkAllRectangles(Point p, List<Rect> rects) =>
      rect_utils.checkAllRectangles(p, rects);

  List<Rect> sortRectangles(List<Rect> rects) =>
      rect_utils.sortRectangles(rects);

  // The following helpers mirror the ``start_thread_pool_*`` family from the
  // Python implementation. They dispatch asynchronous tasks via Futures to
  // keep API parity without relying on native threads.

  static Future<void> startThreadPoolConstructionAreas(
    Future<void> Function(GeoRect) func,
    int workerThreads,
    GeoRect lastGeoRect,
  ) async {
    await Future.microtask(() => func(lastGeoRect));
  }

  static Future<void> startThreadPoolDataLookup(
    Future<bool> Function({
      double latitude,
      double longitude,
      DoubleLinkedListNodes? linkedListGenerator,
      BinarySearchTree? treeGenerator,
      Rect? currentRect,
    }) func, {
    double? lat,
    double? lon,
    DoubleLinkedListNodes? linkedList,
    BinarySearchTree? tree,
    Rect? cRect,
    bool waitTillCompleted = true,
  }) async {
    final future = func(
      latitude: lat ?? 0,
      longitude: lon ?? 0,
      linkedListGenerator: linkedList,
      treeGenerator: tree,
      currentRect: cRect,
    );
    if (waitTillCompleted) {
      await future;
    }
  }

  static Future<void> startThreadPoolDataStructure(
    Future<void> Function({dynamic dataset, Rect? rectPreferred}) func, {
    int workerThreads = 1,
    Map<String, List<dynamic>> serverResponses = const {},
    bool extrapolated = false,
    bool waitTillCompleted = true,
  }) async {
    final tasks = <Future>[];
    serverResponses.forEach((_, dataList) {
      tasks.add(func(dataset: dataList[2], rectPreferred: dataList[4]));
    });
    if (waitTillCompleted) {
      await Future.wait(tasks);
    }
  }

  static Future<void> startThreadPoolProcessLookAheadInterrupts(
    Future<void> Function() func, {
    int workerThreads = 1,
  }) async {
    await Future.microtask(() => func());
  }

  static Future<void> startThreadPoolSpeedCamStructure(
    Future<void> Function(DoubleLinkedListNodes?, BinarySearchTree?) func, {
    int workerThreads = 1,
    DoubleLinkedListNodes? linkedList,
    BinarySearchTree? tree,
  }) async {
    await Future.microtask(() => func(linkedList, tree));
  }

  static Future<void> startThreadPoolSpeedCamera(
    Future<void> Function(GeoRect) func,
    int workerThreads,
    GeoRect lastGeoRect,
  ) async {
    await Future.microtask(() => func(lastGeoRect));
  }

  static Future<void> startThreadPoolUploadSpeedCameraToDrive(
    Future<void> Function(String, double, double) func,
    int workerThreads,
    String name,
    double latitude,
    double longitude,
  ) async {
    await Future.microtask(() => func(name, latitude, longitude));
  }

  // ---------------------------------------------------------------------------
  // OSM/network helpers

  Future<bool> triggerCacheLookup({
    double latitude = 0,
    double longitude = 0,
    DoubleLinkedListNodes? linkedListGenerator,
    BinarySearchTree? treeGenerator,
    Rect? currentRect,
  }) async {
    if (currentRect != null) {
      logger
          .printLogLine('Trigger Cache lookup from current Rect $currentRect');
    }
    if (linkedListGenerator == null) {
      logger.printLogLine(
          ' trigger_cache_lookup: linkedListGenerator instance not created!');
      return false;
    }
    linkedListGenerator.setTreeGeneratorInstance(treeGenerator);
    final node = linkedListGenerator.matchNode(latitude, longitude);
    if (node != null &&
        treeGenerator != null &&
        treeGenerator.contains(node.id)) {
      final way = treeGenerator[node.id]!;
      resolveDangersOnTheRoad(way.tags);
      if (!disableRoadLookup) {
        if (alternativeRoadLookup) {
          final roadName = await getRoadNameViaNominatim(latitude, longitude);
          if (roadName != null) {
            processRoadName(
              foundRoadName: true,
              roadName: roadName,
              foundCombinedTags: false,
              roadClass: way.tags['highway']?.toString() ?? 'unclassified',
              poi: way.tags['poi'] == true,
              facility: way.tags['facility'] == true,
            );
          }
          final maxspeed = resolveMaxSpeed(way.tags);
          final status = processMaxSpeed(maxspeed ?? '', maxspeed != null);
          if (status == 'MAX_SPEED_NOT_FOUND') {
            final def = processMaxSpeedForRoadClass(
              way.tags['highway']?.toString() ?? 'unclassified',
              null,
            );
            processMaxSpeed(def, true);
          }
        } else {
          final resolved = resolveRoadnameAndMaxSpeed(way.tags);
          processRoadName(
            foundRoadName: resolved.roadName != null,
            roadName: resolved.roadName ?? '',
            foundCombinedTags: false,
            roadClass: way.tags['highway']?.toString() ?? 'unclassified',
            poi: way.tags['poi'] == true,
            facility: way.tags['facility'] == true,
          );
          processMaxSpeed(
            resolved.maxSpeed ?? '',
            resolved.maxSpeed != null,
            roadName: resolved.roadName,
          );
        }
      } else {
        final maxspeed = resolveMaxSpeed(way.tags);
        final status = processMaxSpeed(maxspeed ?? '', maxspeed != null);
        if (status == 'MAX_SPEED_NOT_FOUND') {
          final def = processMaxSpeedForRoadClass(
            way.tags['highway']?.toString() ?? 'unclassified',
            null,
          );
          processMaxSpeed(def, true);
        }
      }
    }
    return true;
  }

  Future<OsmLookupResult> triggerOsmLookup(
    GeoRect area, {
    String? lookupType,
    int? nodeId,
    http.Client? client,
  }) async {
    logger.printLogLine(
      'triggerOsmLookup: lookupType=$lookupType nodeId=$nodeId area=$area',
      logLevel: 'DEBUG',
    );

    final bbox =
        '(${area.minLat},${area.minLon},${area.maxLat},${area.maxLon});';
    final baseUrlRaw = AppConfig.get<String>('speedCamWarner.baseurl') ??
        'https://overpass-api.de/api/interpreter';
    // Strip a trailing "?" which would otherwise make the path `/interpreter?`
    // and lead to HTTP 400 responses from the Overpass API.
    final baseUrl = baseUrlRaw.endsWith('?')
        ? baseUrlRaw.substring(0, baseUrlRaw.length - 1)
        : baseUrlRaw;
    final querystringCameras1 =
        AppConfig.get<String>('speedCamWarner.querystring_cameras1') ?? '';
    final querystringCameras2 =
        AppConfig.get<String>('speedCamWarner.querystring_cameras2') ?? '';
    final querystringCameras3 =
        AppConfig.get<String>('speedCamWarner.querystring_cameras3') ?? '';
    final querystringDistanceCams =
        AppConfig.get<String>('speedCamWarner.querystring_distance_cams') ?? '';
    final querystringConstructionAreas = AppConfig.get<String>(
          'speedCamWarner.querystring_construction_areas',
        ) ??
        '';
    final querystringConstructionAreas2 = AppConfig.get<String>(
          'speedCamWarner.querystring_construction_areas2',
        ) ??
        '';

    String query;
    String queryTermination = ");out body;";
    if (lookupType == 'camera_ahead') {
      query =
          '$querystringCameras1$bbox$querystringCameras2$bbox$querystringCameras3$bbox$queryTermination';
    } else if (lookupType == 'distance_cam') {
      query = '$querystringDistanceCams$bbox$queryTermination';
    } else if (lookupType == 'construction_ahead') {
      query =
          '$querystringConstructionAreas$bbox$querystringConstructionAreas2$bbox$queryTermination';
    } else if (lookupType == 'node') {
      if (nodeId == null) {
        return OsmLookupResult(
          false,
          'ERROR',
          null,
          'Missing nodeId for node lookup',
          area,
        );
      }
      query = '[out:json][timeout:25];node($nodeId);out body;';
      queryTermination = '';
    } else {
      logger.printLogLine(
        'triggerOsmLookup: Unsupported lookup type $lookupType',
        logLevel: 'ERROR',
      );
      return OsmLookupResult(
        false,
        'ERROR',
        null,
        'Unsupported lookup type $lookupType',
        area,
      );
    }
    logger.printLogLine('triggerOsmLookup query: $query', logLevel: 'DEBUG');

    // Build the request URI using a GET with the query supplied via the
    // `data` parameter.  ``Uri.replace`` handles proper URL encoding so that
    // characters such as quotes and spaces are percent encoded.  Strip any
    // leading ``data=`` from the configured query to avoid duplicated prefixes.
    final queryParam = query.startsWith('data=') ? query.substring(5) : query;
    final uri = Uri.parse(
      baseUrl,
    ).replace(queryParameters: {'data': queryParam});
    logger.printLogLine('triggerOsmLookup uri: $uri', logLevel: 'DEBUG');
    final http.Client httpClient = client ?? http.Client();

    for (var attempt = 1; attempt <= osmRetryMaxAttempts; attempt++) {
      final start = DateTime.now();
      http.Response? resp;
      try {
        resp = await httpClient.get(
          uri,
          headers: {
            'User-Agent': 'speedcamwarner-dart',
            'Accept': 'application/json',
          },
        ).timeout(osmRequestTimeout);
        if (resp.statusCode == 200) {
          final data = jsonDecode(resp.body) as Map<String, dynamic>;
          final elements = data['elements'] as List<dynamic>?;
          logger.printLogLine(
            'triggerOsmLookup $lookupType returned ${elements?.length ?? 0} elements',
            logLevel: 'DEBUG',
          );
          updateOnlineStatus(true);
          if (client == null) httpClient.close();
          return OsmLookupResult(true, 'OK', elements, null, area);
        } else {
          await checkWorkerThreadStatus();
          logger.printLogLine(
            'triggerOsmLookup $lookupType non-200 HTTP ${resp.statusCode}',
            logLevel: 'WARNING',
          );
          if (client == null) httpClient.close();
          return OsmLookupResult(
            false,
            'ERROR',
            null,
            'HTTP ${resp.statusCode}',
            area,
          );
        }
      } on TimeoutException catch (e) {
        logger.printLogLine(
          'triggerOsmLookup $lookupType timeout on attempt $attempt: $e',
          logLevel: 'WARNING',
        );
        if (attempt >= osmRetryMaxAttempts) {
          await checkWorkerThreadStatus();
          final cached = _getCachedLocalData(area, lookupType);
          if (client == null) httpClient.close();
          if (cached != null && cached.isNotEmpty) {
            logger.printLogLine(
              'triggerOsmLookup $lookupType returning cached data after timeout',
              logLevel: 'WARNING',
            );
            updateOnlineStatus(false);
            return OsmLookupResult(true, 'CACHE', cached, e.toString(), area);
          }
          logger.printLogLine(
            'triggerOsmLookup $lookupType timeout after $osmRetryMaxAttempts attempts',
            logLevel: 'ERROR',
          );
          voicePromptEvents.emit('INTERNET_CONN_FAILED');
          updateOnlineStatus(false);
          return OsmLookupResult(false, 'TIMEOUT', null, e.toString(), area);
        }
        final delayMs = osmRetryBaseDelay.inMilliseconds * (1 << (attempt - 1));
        await Future.delayed(Duration(milliseconds: delayMs));
      } catch (e) {
        await checkWorkerThreadStatus();
        logger.printLogLine(
          'triggerOsmLookup $lookupType exception: $e',
          logLevel: 'ERROR',
        );
        if (client == null) httpClient.close();
        return OsmLookupResult(false, 'OSMERROR', null, e.toString(), area);
      } finally {
        final duration = DateTime.now().difference(start);
        reportDownloadTime(duration);
        final status = resp?.statusCode.toString() ?? 'FAILED';
        logger.printLogLine(
          'triggerOsmLookup $lookupType HTTP $status in ${duration.inMilliseconds}ms',
          logLevel: 'DEBUG',
        );
      }
    }

    if (client == null) httpClient.close();
    updateOnlineStatus(false);
    return OsmLookupResult(false, 'UNKNOWN', null, 'Unexpected error', area);
  }

  Future<void> checkWorkerThreadStatus() =>
      _threadPool.checkWorkerThreadStatus();

  void reportDownloadTime(Duration duration) {
    if (duration > maxDownloadTime) {
      voicePromptEvents.emit('LOW_DOWNLOAD_DATA_RATE');
    }
  }

  Future<String?> getRoadNameViaNominatim(double lat, double lon) async {
    final uri = Uri.parse(
      'https://nominatim.openstreetmap.org/reverse?format=jsonv2&lat=$lat&lon=$lon',
    );
    try {
      final resp = await http.get(
        uri,
        headers: {'User-Agent': 'speedcamwarner-dart'},
      );
      if (resp.statusCode == 200) {
        final data = jsonDecode(resp.body) as Map<String, dynamic>;
        return data['display_name']?.toString();
      }
    } catch (_) {}
    return null;
  }

  bool getOsmDataState() => _tileCache.isNotEmpty;

  void fillOsmData(Map<String, dynamic> data) {
    _tileCache.addAll(data);
  }

  Future<bool> internetAvailable() async {
    try {
      final resp = await http.get(
        Uri.parse('https://example.com'),
        headers: {'User-Agent': 'speedcamwarner-dart'},
      ).timeout(const Duration(seconds: 3));
      return resp.statusCode == 200;
    } catch (_) {
      return false;
    }
  }

  // ---------------------------------------------------------------------------
  // UI and status updates

  int? get maxspeed => maxspeedNotifier.value;
  String? get roadName => roadNameNotifier.value;
  String? get infoPage => infoPageNotifier.value;
  String? get maxspeedStatus => maxspeedStatusNotifier.value;
  String? get speedCamWarning => speedCamNotifier.value;
  int? get color => colorNotifier.value;
  double? get speedCamDistance => speedCamDistanceNotifier.value;
  String? get camText => camTextNotifier.value;
  String? get cameraRoad => cameraRoadNotifier.value;

  void updateMaxspeed(dynamic maxspeed, {List<double>? color}) {
    if (maxspeed == null) {
      return;
    }
    final String text = maxspeed.toString();
    if (text.isEmpty || text.toUpperCase() == 'CLEANUP') {
      maxspeedNotifier.value = null;
      return;
    }
    if (text.toUpperCase() == 'POI') {
      maxspeedNotifier.value = null;
      return;
    }
    if (maxspeed is num) {
      maxspeedNotifier.value = maxspeed.toInt();
    } else {
      maxspeedNotifier.value = int.tryParse(text);
    }
  }

  void updateRoadname(String? roadname, [bool foundCombinedTags = false]) {
    if (roadname == null || roadname.isEmpty || roadname == 'cleanup') {
      roadNameNotifier.value = '';
      return;
    }
    if (foundCombinedTags) {
      roadNameNotifier.value = "<combined_tags> not implemented!";
    } else {
      roadNameNotifier.value = roadname;
    }
  }

  void updateCamRadius(double value) => camRadiusNotifier.value = value;
  void updateInfoPage(String value) => infoPageNotifier.value = value;
  void updatePoiCount(int value) => poiCountNotifier.value = value;
  void updateOnlineStatus(bool value) => onlineStatusNotifier.value = value;
  void updateGpsStatus(bool value) => gpsStatusNotifier.value = value;

  void updateSpeedCam(String warning) => speedCamNotifier.value = warning;
  void updateColor(int color) => colorNotifier.value = color;

  void updateSpeedCamDistance(double? meter) =>
      speedCamDistanceNotifier.value = meter;

  void updateCamText(String? text) => camTextNotifier.value = text;

  void updateCameraRoad(String? road) => cameraRoadNotifier.value = road;
}<|MERGE_RESOLUTION|>--- conflicted
+++ resolved
@@ -857,12 +857,7 @@
           await _processVector(vector);
         } catch (e, stack) {
           // Catch and log unexpected exceptions; avoid killing the stream.
-<<<<<<< HEAD
-          logger
-              .printLogLine('RectangleCalculatorThread error: $e\n$stack');
-=======
           logger.printLogLine('RectangleCalculatorThread error: $e\n$stack');
->>>>>>> ee89afa6
         }
       }));
     });
@@ -2194,7 +2189,6 @@
         logger.printLogLine(
           'Found ${cams.length} cameras from $lookupType lookup',
         );
-<<<<<<< HEAD
         try {
           // Await the update so the speed cam warner sees new cameras before
           // handling the next CCP event.
@@ -2206,14 +2200,10 @@
           );
           logger.printLogLine(stack.toString(), logLevel: 'DEBUG');
         }
-=======
-        unawaited(updateSpeedCams(cams));
->>>>>>> ee89afa6
         updateMapQueue();
         updateInfoPage(
           'SPEED_CAMERAS:$fix_cams,$traffic_cams,$distance_cams,$mobile_cams',
         );
-<<<<<<< HEAD
       }
     }
 
@@ -2232,8 +2222,6 @@
       if (infoPageNotifier.value != null &&
           infoPageNotifier.value!.isNotEmpty) {
         infoPageNotifier.value = null;
-=======
->>>>>>> ee89afa6
       }
     }
 
