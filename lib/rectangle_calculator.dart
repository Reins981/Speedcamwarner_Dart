--- conflicted
+++ resolved
@@ -1381,40 +1381,6 @@
       latitudeCached = startLat;
     }
 
-<<<<<<< HEAD
-    /// Make sure we always send position updates
-    speedCamQueue?.produce({
-      'bearing': bearing,
-      'stable_ccp': ccpStable,
-      'ccp': [longitudeCached, latitudeCached],
-      'fix_cam': [false, 0.0, 0.0, false],
-      'traffic_cam': [false, 0.0, 0.0, false],
-      'distance_cam': [false, 0.0, 0.0, false],
-      'mobile_cam': [false, 0.0, 0.0, false],
-      'ccp_node': [null, null],
-      'list_tree': [null, null]
-    });
-
-    // Perform road name lookup for extrapolated positions
-    final roadName =
-        await getRoadNameViaNominatim(latitudeCached, longitudeCached);
-    if (roadName != null) {
-      if (roadName.startsWith('ERROR:')) {
-        if (!camInProgress) {
-          updateOnlineStatus(false);
-        }
-      } else {
-        processRoadName(
-          foundRoadName: true,
-          roadName: roadName,
-          foundCombinedTags: false,
-          roadClass: 'unclassified',
-        );
-      }
-    }
-
-=======
->>>>>>> e4f66a29
     overspeedThread?.clearQueues();
   }
 
