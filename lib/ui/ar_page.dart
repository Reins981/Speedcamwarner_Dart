--- conflicted
+++ resolved
@@ -9,9 +9,6 @@
 /// [AppController] into it so the AR view can manage background threads.
 class ArPage extends StatelessWidget {
   final AppController controller;
-<<<<<<< HEAD
-  const ArPage({super.key, required this.controller});
-=======
   final VoidCallback onReturn;
   const ArPage({super.key, required this.controller, required this.onReturn});
 
@@ -49,7 +46,6 @@
       _running = !_running;
     });
   }
->>>>>>> 39276986
 
   @override
   Widget build(BuildContext context) {
