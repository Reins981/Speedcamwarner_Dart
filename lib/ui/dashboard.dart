import 'dart:async';

import 'package:flutter/foundation.dart';
import 'package:flutter/material.dart';

import 'dart:ui' as ui;
import 'dart:math' as math;

import '../app_controller.dart';
import '../rectangle_calculator.dart';
import 'overspeed_indicator.dart';

/// A simple dashboard showing current speed, road name and speed camera
/// information.
///
/// The widget listens to [RectangleCalculatorThread] notifiers so that real
/// GPS and speed‑camera updates from the background logic are reflected on the
/// screen.
class DashboardPage extends StatefulWidget {
  final AppController? controller;
  final RectangleCalculatorThread? calculator;
  final ValueNotifier<String>? arStatus;
  final ValueNotifier<String>? direction;
  final ValueNotifier<String>? averageBearing;
  const DashboardPage(
      {super.key,
      this.controller,
      this.calculator,
      this.arStatus,
      this.direction,
      this.averageBearing});

  @override
  State<DashboardPage> createState() => _DashboardPageState();
}

class _DashboardPageState extends State<DashboardPage> {
  // UI state mirrored from the calculator notifiers.
  double _speed = 0.0;
  String _roadName = 'Unknown road';
  int? _overspeedDiff;
  String? _speedCamWarning;
  String? _speedCamIcon;
  double? _speedCamDistance;
  String? _cameraRoad;
  int? _cameraColorValue;
  int? _maxSpeed;
  bool _gpsOn = false;
  bool _online = false;
  final List<double> _speedHistory = [];
  SpeedCameraEvent? _activeCamera;
  StreamSubscription<SpeedCameraEvent>? _cameraSub;
  RectangleCalculatorThread? _calculator;
  AppController? _controller;
  String _arStatus = '';
  ValueNotifier<String>? _arNotifier;
  double _acceleration = 0.0;
  double? _lastSpeed;
  String _direction = '-';
  String _averageBearing = '---.-°';
  ValueNotifier<String>? _directionNotifier;
  ValueNotifier<String>? _averageBearingNotifier;

  @override
  void initState() {
    super.initState();
    _calculator = widget.calculator;
    _controller = widget.controller;
    if (_calculator != null) {
      _speed = _calculator!.currentSpeedNotifier.value;
      _roadName = _calculator!.roadNameNotifier.value;
      _overspeedDiff = _controller!.overspeedChecker.difference.value;
      _speedCamWarning = _calculator!.speedCamNotifier.value;
      if (_speedCamWarning == 'FREEFLOW') {
        _clearCameraInfo();
      } else {
        _speedCamIcon = _iconForWarning(_speedCamWarning);
        _speedCamDistance = _calculator!.speedCamDistanceNotifier.value;
        _cameraRoad = _calculator!.cameraRoadNotifier.value;
      }
      _maxSpeed = _calculator!.maxspeedNotifier.value;
      _gpsOn = _calculator!.gpsStatusNotifier.value;
      _online = _calculator!.onlineStatusNotifier.value;
      _cameraColorValue = _calculator!.colorNotifier.value;
      _calculator!.currentSpeedNotifier.addListener(_updateFromCalculator);
      _calculator!.roadNameNotifier.addListener(_updateFromCalculator);
      _controller!.overspeedChecker.difference
          .addListener(_updateFromCalculator);
      _calculator!.speedCamNotifier.addListener(_updateFromCalculator);
      _calculator!.speedCamDistanceNotifier.addListener(_updateFromCalculator);
      _calculator!.cameraRoadNotifier.addListener(_updateFromCalculator);
      _calculator!.maxspeedNotifier.addListener(_updateFromCalculator);
      _calculator!.gpsStatusNotifier.addListener(_updateFromCalculator);
      _calculator!.onlineStatusNotifier.addListener(_updateFromCalculator);
      _calculator!.colorNotifier.addListener(_updateFromCalculator);
      _cameraSub = _calculator!.cameras.listen(_onCamera);
    }

    _arNotifier = widget.arStatus;
    if (_arNotifier != null) {
      _arStatus = _arNotifier!.value;
      _arNotifier!.addListener(_updateArStatus);
    }

    _directionNotifier = widget.direction;
    if (_directionNotifier != null) {
      _direction = _directionNotifier!.value;
      _directionNotifier!.addListener(_updateDirectionBearing);
    }
    _averageBearingNotifier = widget.averageBearing;
    if (_averageBearingNotifier != null) {
      _averageBearing = _averageBearingNotifier!.value;
      _averageBearingNotifier!.addListener(_updateDirectionBearing);
    }
  }

  void _updateFromCalculator() {
    setState(() {
      _speed = _calculator!.currentSpeedNotifier.value;
      _roadName = _calculator!.roadNameNotifier.value;
      _overspeedDiff = _controller!.overspeedChecker.difference.value;
      _speedCamWarning = _calculator!.speedCamNotifier.value;
      if (_speedCamWarning == 'FREEFLOW') {
        _clearCameraInfo();
      } else {
        _speedCamIcon = _iconForWarning(_speedCamWarning);
        _speedCamDistance = _calculator!.speedCamDistanceNotifier.value;
        _cameraRoad = _calculator!.cameraRoadNotifier.value;
      }
      _maxSpeed = _calculator!.maxspeedNotifier.value;
      _gpsOn = _calculator!.gpsStatusNotifier.value;
      _online = _calculator!.onlineStatusNotifier.value;
      _cameraColorValue = _calculator!.colorNotifier.value;
      _speedHistory.add(_speed);
      if (_speedHistory.length > 30) _speedHistory.removeAt(0);
      // Smooth the acceleration bar by easing toward the new acceleration
      // value instead of jumping directly based on the full speed change.
      final targetAcceleration = (_speed - (_lastSpeed ?? _speed)) / 3.6;
      _acceleration = ui.lerpDouble(_acceleration, targetAcceleration, 0.2)!;
      _lastSpeed = _speed;
    });
  }

  Color _cameraColor() {
    final step = (_cameraColorValue ?? 1).clamp(1, 2);
    final t = (step - 1) / 1;
    final hue = ui.lerpDouble(60, 0, t)!;
    return HSVColor.fromAHSV(1.0, hue, 1.0, 1.0).toColor();
  }

  void _clearCameraInfo() {
    _speedCamWarning = null;
    _speedCamIcon = null;
    _speedCamDistance = null;
    _cameraRoad = null;
    _activeCamera = null;
  }

  void _onCamera(SpeedCameraEvent cam) {
    setState(() {
      _activeCamera = cam;
      _speedCamIcon = _iconForWarning(_cameraTypeString(cam));
    });
  }

  void _updateArStatus() {
    setState(() {
      _arStatus = _arNotifier!.value;
    });
  }

  Future<void> _addCamera() async {
    if (_calculator == null) return;
    final pos = _calculator!.positionNotifier.value;
    final road = _calculator!.roadNameNotifier.value;
    var (success, status) = await _calculator!
        .uploadCameraToDriveMethod(road, pos.latitude, pos.longitude);
    if (!mounted) return;
    final msg = success
        ? 'Camera added'
        : 'Camera not added: ${status ?? 'unknown error'}';
    ScaffoldMessenger.of(context).showSnackBar(SnackBar(content: Text(msg)));
  }

  void _startRecording() {
    _controller?.startRecording();
    ScaffoldMessenger.of(context)
        .showSnackBar(const SnackBar(content: Text('Recording started')));
  }

  Future<void> _stopRecording() async {
    await _controller?.stopRecording();
    if (!mounted) return;
    ScaffoldMessenger.of(context)
        .showSnackBar(const SnackBar(content: Text('Recording stopped')));
  }

  Future<void> _loadRoute() async {
    await _controller?.loadRoute();
    if (!mounted) return;
    ScaffoldMessenger.of(context)
        .showSnackBar(const SnackBar(content: Text('Route loaded')));
  }

  void _updateDirectionBearing() {
    setState(() {
      _direction = _directionNotifier?.value ?? _direction;
      _averageBearing = _averageBearingNotifier?.value ?? _averageBearing;
    });
  }

  @override
  void dispose() {
    if (_calculator != null) {
      _calculator!.currentSpeedNotifier.removeListener(_updateFromCalculator);
      _calculator!.roadNameNotifier.removeListener(_updateFromCalculator);
      _controller!.overspeedChecker.difference
          .removeListener(_updateFromCalculator);
      _calculator!.speedCamNotifier.removeListener(_updateFromCalculator);
      _calculator!.speedCamDistanceNotifier
          .removeListener(_updateFromCalculator);
      _calculator!.cameraRoadNotifier.removeListener(_updateFromCalculator);
      _calculator!.maxspeedNotifier.removeListener(_updateFromCalculator);
      _calculator!.gpsStatusNotifier.removeListener(_updateFromCalculator);
      _calculator!.onlineStatusNotifier.removeListener(_updateFromCalculator);
      _calculator!.colorNotifier.removeListener(_updateFromCalculator);
      _cameraSub?.cancel();
    }
    _arNotifier?.removeListener(_updateArStatus);
    _directionNotifier?.removeListener(_updateDirectionBearing);
    _averageBearingNotifier?.removeListener(_updateDirectionBearing);
    super.dispose();
  }

  @override
  Widget build(BuildContext context) {
    const double cameraInfoHeight = 120;
    return Scaffold(
      appBar: AppBar(
        title: const Text('SpeedCamWarner'),
        actions: [
          IconButton(
            onPressed: _addCamera,
            tooltip: 'Add police camera',
            icon: const Icon(Icons.camera_alt),
          ),
        ],
      ),
      body: Container(
        decoration: const BoxDecoration(
          gradient: LinearGradient(
            colors: [Color(0xFF1E1E1E), Color(0xFF121212)],
            begin: Alignment.topLeft,
            end: Alignment.bottomRight,
          ),
        ),
        padding: const EdgeInsets.all(16),
        child: Column(
          crossAxisAlignment: CrossAxisAlignment.stretch,
          children: [
            SizedBox(
              height: cameraInfoHeight,
              child: Align(
                alignment: Alignment.topCenter,
                child: _buildCameraInfo(),
              ),
            ),
            const SizedBox(height: 16),
            Center(child: _buildRoadNameWidget()),
            const SizedBox(height: 16),
            Expanded(
              child: Row(
                children: [
                  Expanded(flex: 2, child: _buildSpeedWidget()),
                  const SizedBox(width: 16),
                  Expanded(
                    child: Column(
                      children: [
                        Expanded(child: _buildAccelerationWidget()),
                        const SizedBox(height: 16),
                        Expanded(child: _buildSpeedHistoryWidget()),
                      ],
                    ),
                  ),
                ],
              ),
            ),
            const SizedBox(height: 16),
            _buildStatusRow(),
            const SizedBox(height: 16),
            _buildDirectionBearingRow(),
            if (_arStatus.isNotEmpty) ...[
              const SizedBox(height: 16),
              Text('AR: $_arStatus',
                  style: const TextStyle(color: Colors.white54, fontSize: 16)),
            ],
          ],
        ),
      ),
      floatingActionButton: Column(
        mainAxisAlignment: MainAxisAlignment.end,
        crossAxisAlignment: CrossAxisAlignment.end,
        children: [
          FloatingActionButton(
            onPressed: _startRecording,
            tooltip: 'Start recording',
            child: const Icon(Icons.fiber_manual_record),
          ),
          const SizedBox(height: 8),
          FloatingActionButton(
            onPressed: _stopRecording,
            tooltip: 'Stop recording',
            child: const Icon(Icons.stop),
          ),
          const SizedBox(height: 8),
          FloatingActionButton(
            onPressed: _loadRoute,
            tooltip: 'Load route',
            child: const Icon(Icons.play_arrow),
          ),
        ],
      ),
    );
  }

  Widget _buildCameraInfo() {
    if (_speedCamWarning == null && _activeCamera == null) {
      return const SizedBox.shrink();
    }
    final color = _cameraColor();
    return Container(
      decoration: BoxDecoration(
        borderRadius: BorderRadius.circular(12),
        gradient: LinearGradient(
          colors: [Colors.yellow, color],
          begin: Alignment.topLeft,
          end: Alignment.bottomRight,
        ),
        boxShadow: const [
          BoxShadow(
            color: Colors.black26,
            blurRadius: 8,
            offset: Offset(0, 4),
          ),
        ],
      ),
      padding: const EdgeInsets.all(16),
      child: Row(
        crossAxisAlignment: CrossAxisAlignment.center,
        children: [
          if (_speedCamIcon != null)
            Image.asset(_speedCamIcon!, width: 56, height: 56),
          const SizedBox(width: 16),
          Expanded(
            child: Column(
              crossAxisAlignment: CrossAxisAlignment.start,
              children: [
                if (_cameraRoad != null)
                  Text(
                    _cameraRoad!,
                    style: const TextStyle(
                        color: Colors.white,
                        fontSize: 20,
                        fontWeight: FontWeight.w600),
                  ),
                if (_speedCamWarning != null)
                  Text(
                    _speedCamWarning!,
                    style: const TextStyle(color: Colors.white, fontSize: 16),
                  ),
                const SizedBox(height: 8),
                _buildDistanceProgress(),
                if (_activeCamera != null)
                  Text(
                    'Lat: ${_activeCamera!.latitude.toStringAsFixed(5)}, '
                    'Lon: ${_activeCamera!.longitude.toStringAsFixed(5)}',
                    style: const TextStyle(color: Colors.white70, fontSize: 12),
                  ),
              ],
            ),
          ),
        ],
      ),
    );
  }

  Widget _buildStatusRow() {
    return Row(
      children: [
        Expanded(child: _buildGpsWidget()),
        const SizedBox(width: 16),
        Expanded(child: _buildInternetWidget()),
      ],
    );
  }

  Widget _buildDirectionBearingRow() {
    return Row(
      children: [
        Expanded(
          child: _statusTile(
            icon: Icons.explore,
            text: _direction,
            color: Colors.blueGrey,
          ),
        ),
        const SizedBox(width: 16),
        Expanded(
          child: _statusTile(
            icon: Icons.navigation,
            text: _averageBearing,
            color: Colors.blueGrey,
          ),
        ),
      ],
    );
  }

  Widget _buildGpsWidget() {
    return _statusTile(
      icon: _gpsOn ? Icons.gps_fixed : Icons.gps_off,
      text: _gpsOn ? 'GPS On' : 'GPS Off',
      color: _gpsOn ? Colors.green : Colors.red,
    );
  }

  Widget _buildInternetWidget() {
    return _statusTile(
      icon: _online ? Icons.wifi : Icons.wifi_off,
      text: _online ? 'Online' : 'Offline',
      color: _online ? Colors.green : Colors.red,
    );
  }

  Widget _statusTile({
    required IconData icon,
    required String text,
    required Color color,
  }) {
    return Container(
      padding: const EdgeInsets.symmetric(horizontal: 12, vertical: 8),
      decoration: BoxDecoration(
        color: color,
        borderRadius: BorderRadius.circular(12),
      ),
      alignment: Alignment.center,
      child: Row(
        mainAxisSize: MainAxisSize.min,
        mainAxisAlignment: MainAxisAlignment.center,
        children: [
          Icon(icon, color: Colors.white),
          const SizedBox(width: 4),
          Text(text, style: const TextStyle(color: Colors.white)),
        ],
      ),
    );
  }

  Widget _buildAccelerationWidget() {
    final ratio = ((_acceleration + 5) / 10).clamp(0.0, 1.0);
    // Use a full hue spectrum so braking (blue) and acceleration (red)
    // produce more fine-grained color changes around the neutral (green)
    // point.
    final hue = 240 - (ratio * 240);
    final color = HSVColor.fromAHSV(1.0, hue, 1.0, 1.0).toColor();
    return Container(
      decoration: BoxDecoration(
        color: Colors.white.withOpacity(0.05),
        borderRadius: BorderRadius.circular(12),
      ),
      padding: const EdgeInsets.all(12),
      child: Column(
        crossAxisAlignment: CrossAxisAlignment.start,
        children: [
          const Text('Acceleration',
              style: TextStyle(color: Colors.white70, fontSize: 16)),
          const SizedBox(height: 8),
          ClipRRect(
            borderRadius: BorderRadius.circular(4),
            child: LinearProgressIndicator(
              value: ratio,
              backgroundColor: Colors.white24,
              valueColor: AlwaysStoppedAnimation<Color>(color),
              minHeight: 10,
            ),
          ),
          const SizedBox(height: 8),
          Text('${_acceleration.toStringAsFixed(1)} m/s²',
              style: const TextStyle(color: Colors.white70)),
        ],
      ),
    );
  }

  Widget _buildSpeedWidget() {
    final speedRatio = (_speed / 200).clamp(0.0, 1.0);
    return Container(
      decoration: BoxDecoration(
        color: Colors.white.withOpacity(0.05),
        borderRadius: BorderRadius.circular(16),
      ),
      child: Stack(
        alignment: Alignment.center,
        children: [
          TweenAnimationBuilder<double>(
            tween: Tween(begin: 0, end: speedRatio),
            duration: const Duration(milliseconds: 500),
            builder: (context, value, child) => SizedBox(
              width: double.infinity,
              height: double.infinity,
              child: CircularProgressIndicator(
                value: value,
                strokeWidth: 12,
                backgroundColor: Colors.white24,
                valueColor: AlwaysStoppedAnimation<Color>(
                    _overspeedDiff != null ? Colors.red : Colors.green),
              ),
            ),
          ),
          Column(
            mainAxisSize: MainAxisSize.min,
            children: [
              Text('${_speed.toStringAsFixed(0)}',
                  style: const TextStyle(
                      fontSize: 64,
                      color: Colors.white,
                      fontWeight: FontWeight.bold)),
              const Text('km/h',
                  style: TextStyle(color: Colors.white70, fontSize: 20)),
<<<<<<< HEAD
=======
              const SizedBox(height: 8),
              Text(_roadName,
                  textAlign: TextAlign.center,
                  style: const TextStyle(color: Colors.white70, fontSize: 16)),
>>>>>>> 6779c30f
              if (_maxSpeed != null) ...[
                const SizedBox(height: 8),
                _buildMaxSpeedWidget(),
              ],
              if (_overspeedDiff != null)
                OverspeedIndicator(diff: _overspeedDiff!),
            ],
          ),
        ],
      ),
    );
  }

  Widget _buildRoadNameWidget() {
    return Container(
      padding: const EdgeInsets.symmetric(horizontal: 16, vertical: 12),
      decoration: BoxDecoration(
        color: Colors.white.withOpacity(0.1),
        borderRadius: BorderRadius.circular(12),
      ),
      child: Row(
        mainAxisSize: MainAxisSize.min,
        mainAxisAlignment: MainAxisAlignment.center,
        children: [
          const Icon(Icons.alt_route, color: Colors.white),
          const SizedBox(width: 8),
          Flexible(
            child: Text(
              _roadName,
              style: const TextStyle(
                  color: Colors.white,
                  fontSize: 20,
                  fontWeight: FontWeight.w600),
              overflow: TextOverflow.ellipsis,
              textAlign: TextAlign.center,
            ),
          ),
        ],
      ),
    );
  }

  Widget _buildMaxSpeedWidget() {
    return Container(
      width: 60,
      height: 60,
      decoration: BoxDecoration(
        shape: BoxShape.circle,
        color: Colors.white,
        border: Border.all(color: Colors.red, width: 5),
      ),
      alignment: Alignment.center,
      child: Text(
        '${_maxSpeed!}',
        style: const TextStyle(
          fontSize: 20,
          fontWeight: FontWeight.bold,
          color: Colors.black,
        ),
      ),
    );
  }

  Widget _buildSpeedHistoryWidget() {
    final maxSpeed =
        _speedHistory.isEmpty ? 0.0 : _speedHistory.reduce(math.max);
    final avgSpeed = _speedHistory.isEmpty
        ? 0.0
        : _speedHistory.reduce((a, b) => a + b) / _speedHistory.length;
    return GestureDetector(
      onDoubleTap: () {
        setState(() => _speedHistory.clear());
      },
      child: Container(
        decoration: BoxDecoration(
          color: Colors.transparent,
          borderRadius: BorderRadius.circular(12),
        ),
        padding: const EdgeInsets.all(12),
        child: Column(
          crossAxisAlignment: CrossAxisAlignment.start,
          children: [
            const Text('Speed history',
                style: TextStyle(color: Colors.white70, fontSize: 16)),
            const SizedBox(height: 8),
            Expanded(
              child: LayoutBuilder(
                builder: (context, constraints) => CustomPaint(
                  size: Size(constraints.maxWidth, constraints.maxHeight),
                  painter: _SpeedChartPainter(_speedHistory),
                ),
              ),
            ),
            const SizedBox(height: 8),
            Text(
                'max: ${maxSpeed.toStringAsFixed(0)} km/h · '
                'avg: ${avgSpeed.toStringAsFixed(0)} km/h',
                style: const TextStyle(color: Colors.white54, fontSize: 12)),
            const SizedBox(height: 4),
            const Text('Double tap to clear',
                style: TextStyle(color: Colors.white30, fontSize: 10)),
          ],
        ),
      ),
    );
  }

  Widget _buildDistanceProgress() {
    if (_speedCamDistance == null) return const SizedBox.shrink();
    final capped = _speedCamDistance!.clamp(0, 1000);
    final color = _cameraColor();
    return Column(
      crossAxisAlignment: CrossAxisAlignment.start,
      children: [
        LinearProgressIndicator(
          value: (1000 - capped) / 1000,
          backgroundColor: Colors.white24,
<<<<<<< HEAD
          valueColor: AlwaysStoppedAnimation<Color>(color),
=======
          valueColor: const AlwaysStoppedAnimation<Color>(Colors.orange),
>>>>>>> 6779c30f
        ),
        const SizedBox(height: 4),
        Text(
          '${_speedCamDistance!.toStringAsFixed(0)} m',
          style: const TextStyle(color: Colors.white70),
        ),
      ],
    );
  }

  String _cameraTypeString(SpeedCameraEvent cam) {
    if (cam.fixed) return 'fix';
    if (cam.traffic) return 'traffic';
    if (cam.distance) return 'distance';
    if (cam.mobile) return 'mobile';
    if (cam.predictive) return 'CAMERA_AHEAD';
    return '';
  }

  String? _iconForWarning(String? warning) {
    switch (warning) {
      case 'fix':
        return 'images/fixcamera.png';
      case 'traffic':
        return 'images/trafficlightcamera.png';
      case 'mobile':
        return 'images/mobilcamera.png';
      case 'distance':
        return 'images/distancecamera.png';
      case 'CAMERA_AHEAD':
        return 'images/camera_ahead.png';
      default:
        return null;
    }
  }

  String _iconForCamera(SpeedCameraEvent cam) {
    if (cam.fixed) return 'images/fixcamera_map.png';
    if (cam.traffic) return 'images/trafficlightcamera_map.jpg';
    if (cam.distance) return 'images/distancecamera_map.jpg';
    if (cam.mobile) return 'images/mobilecamera_map.jpg';
    if (cam.predictive) return 'images/camera_ahead.png';
    return 'images/distancecamera_map.jpg';
  }
}

class _SpeedChartPainter extends CustomPainter {
  final List<double> history;
  final double lowThreshold;
  final double highThreshold;

  _SpeedChartPainter(this.history,
      {this.lowThreshold = 2.0, this.highThreshold = 5.0});

  @override
  void paint(Canvas canvas, Size size) {
    if (history.length < 2) return;

    for (var i = 1; i < history.length; i++) {
      final x1 = (i - 1) / (history.length - 1) * size.width;
      final y1 =
          size.height - (history[i - 1] / 120).clamp(0.0, 1.0) * size.height;
      final x2 = i / (history.length - 1) * size.width;
      final y2 = size.height - (history[i] / 120).clamp(0.0, 1.0) * size.height;

      final diff = (history[i] - history[i - 1]).abs();
      Color color;
      if (diff < lowThreshold) {
        color = Colors.green;
      } else if (diff < highThreshold) {
        color = Colors.yellow;
      } else {
        color = Colors.red;
      }

      final paint = Paint()
        ..color = color
        ..strokeWidth = 2
        ..style = PaintingStyle.stroke;

      canvas.drawLine(Offset(x1, y1), Offset(x2, y2), paint);
    }
  }

  @override
  bool shouldRepaint(covariant _SpeedChartPainter oldDelegate) =>
      !listEquals(oldDelegate.history, history) ||
      oldDelegate.lowThreshold != lowThreshold ||
      oldDelegate.highThreshold != highThreshold;
}<|MERGE_RESOLUTION|>--- conflicted
+++ resolved
@@ -527,13 +527,10 @@
                       fontWeight: FontWeight.bold)),
               const Text('km/h',
                   style: TextStyle(color: Colors.white70, fontSize: 20)),
-<<<<<<< HEAD
-=======
               const SizedBox(height: 8),
               Text(_roadName,
                   textAlign: TextAlign.center,
                   style: const TextStyle(color: Colors.white70, fontSize: 16)),
->>>>>>> 6779c30f
               if (_maxSpeed != null) ...[
                 const SizedBox(height: 8),
                 _buildMaxSpeedWidget(),
@@ -651,11 +648,7 @@
         LinearProgressIndicator(
           value: (1000 - capped) / 1000,
           backgroundColor: Colors.white24,
-<<<<<<< HEAD
-          valueColor: AlwaysStoppedAnimation<Color>(color),
-=======
           valueColor: const AlwaysStoppedAnimation<Color>(Colors.orange),
->>>>>>> 6779c30f
         ),
         const SizedBox(height: 4),
         Text(
