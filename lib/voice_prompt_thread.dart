--- conflicted
+++ resolved
@@ -7,14 +7,9 @@
 
 /// Port of the Python `VoicePromptThread` used for acoustic warnings.
 class VoicePromptThread {
-<<<<<<< HEAD
   final FlutterTts _flutterTts = FlutterTts();
   final AudioPlayer _audioPlayer = AudioPlayer();
   final dynamic voicePromptQueue;
-=======
-  final dynamic flutterTts;
-  final VoicePromptQueue voicePromptQueue;
->>>>>>> 9abf0a5f
   final dynamic dialogflowClient;
   bool aiVoicePrompts;
   final bool Function()? isResumed;
@@ -85,7 +80,6 @@
     voicePromptQueue.clearArQueue();
   }
 
-<<<<<<< HEAD
   Future<void> playSound(String fileName) async {
     _lock = true;
     await _audioPlayer.play(AssetSource('$_basePath/$fileName'));
@@ -93,11 +87,6 @@
 
   Future<void> process() async {
     var voiceEntry = voicePromptQueue.consumeItems();
-=======
-  void stop() {
-    _running = false;
-  }
->>>>>>> 9abf0a5f
 
   Future<void> process(String voiceEntry) async {
     while (_lock) {
@@ -110,7 +99,6 @@
       await synthesizeSpeech(response);
       _lock = false;
     } else {
-<<<<<<< HEAD
       String? sound;
       switch (voiceEntry) {
         case 'EXIT_APPLICATION':
@@ -251,13 +239,6 @@
 
       if (sound != null) {
         await playSound(sound);
-=======
-      final sound = mapVoiceEntryToSound(voiceEntry);
-      if (sound != null) {
-        _lock = true;
-        await _playSound(sound);
-        _lock = false;
->>>>>>> 9abf0a5f
       }
     }
   }
