--- conflicted
+++ resolved
@@ -5,10 +5,7 @@
 import 'package:gpx/gpx.dart';
 
 import 'gpx_loader.dart';
-<<<<<<< HEAD
 import 'logger.dart';
-=======
->>>>>>> 3de983bb
 import 'rectangle_calculator.dart';
 
 /// Port of the Python `LocationManager` which requested location updates on
@@ -49,22 +46,15 @@
     _running = true;
 
     if (gpxFile != null) {
-<<<<<<< HEAD
       printLogLine('Starting with GPX file $gpxFile');
       final samples = await _loadGpxSamples(gpxFile);
       printLogLine('Loaded ${samples.length} GPX samples');
-=======
-      final samples = await _loadGpxSamples(gpxFile);
->>>>>>> 3de983bb
       int index = 0;
       _gpxTimer = Timer.periodic(Duration(milliseconds: minTime), (
         Timer timer,
       ) {
         if (index < samples.length) {
-<<<<<<< HEAD
           printLogLine('Emitting GPX sample ${index + 1}/${samples.length}');
-=======
->>>>>>> 3de983bb
           _controller.add(samples[index]);
           index++;
         } else {
@@ -111,10 +101,7 @@
   }
 
   Future<List<VectorData>> _loadGpxSamples(String gpxFile) async {
-<<<<<<< HEAD
     printLogLine('Loading GPX data from $gpxFile');
-=======
->>>>>>> 3de983bb
     final gpxString = await loadGpx(gpxFile);
     final gpx = GpxReader().fromString(gpxString);
     final random = Random();
@@ -137,11 +124,7 @@
         }
       }
     }
-
-<<<<<<< HEAD
     printLogLine('GPX parsing produced ${samples.length} samples');
-=======
->>>>>>> 3de983bb
     return samples;
   }
 
