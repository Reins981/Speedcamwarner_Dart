--- conflicted
+++ resolved
@@ -222,7 +222,6 @@
       final InputImageFormat format =
           InputImageFormatValue.fromRawValue(image.format.raw) ??
               InputImageFormat.nv21;
-<<<<<<< HEAD
       final List<InputImagePlaneMetadata> planeData = image.planes
           .map((Plane plane) => InputImagePlaneMetadata(
                 bytesPerRow: plane.bytesPerRow,
@@ -230,21 +229,12 @@
                 width: plane.width,
               ))
           .toList();
-=======
-      final int bytesPerRow = image.planes.isNotEmpty
-          ? image.planes.first.bytesPerRow
-          : image.width;
->>>>>>> 0ed0d585
       final metadata = InputImageMetadata(
         size: imageSize,
         rotation: rotation,
         format: format,
-<<<<<<< HEAD
         bytesPerRow: image.planes.first.bytesPerRow,
         planeData: planeData,
-=======
-        bytesPerRow: bytesPerRow,
->>>>>>> 0ed0d585
       );
       final InputImage inputImage =
           InputImage.fromBytes(bytes: bytes, metadata: metadata);
